/**
 * Author: Professor Krasso
 * Modified by: GitHub Copilot
 * Date: 8/8/2024
 * File: main-layout.component.ts
 * Description: Main layout of the MEAN Stack Application
 */
import { Component } from '@angular/core';
import { Router, RouterLink, RouterOutlet } from '@angular/router';
import { CookieService } from 'ngx-cookie-service';

@Component({
  selector: 'app-main-layout',
  standalone: true,
  imports: [RouterOutlet, RouterLink],
  template: `
   <div class="app">
    <nav class="app__side-menu">
      <div class="app__side-menu-header">
        <h2 class="app__side-menu-title">{{ title }}</h2>
      </div>
      <a class="app__side-menu-link" routerLink="/">Dashboard</a>
      <a class="app__side-menu-link" routerLink="/support">Support</a>
      <a class="app__side-menu-link" routerLink="/faq">FAQ</a>

      @if (sessionUser.role === 'admin') {
        <div class="app__side-menu-section" (click)="toggleSection($event, 'userManagement')">
        <div class="app__side-menu-link">User Management</div>
          @if (sections.userManagement) {
            <div class="app__side-menu-sub-links">
              @for (link of userManagement; track link) {
                <a class="app__side-menu-link app__side-menu-sub-link" [routerLink]="link.url">{{ link.name }}</a>
              }
            </div>
          }
        </div>
      }

      <div class="app__side-menu-section" (click)="toggleSection($event, 'salesReports')">
        <div class="app__side-menu-link">Sales Reports</div>
        @if (sections.salesReports) {
          <div class="app__side-menu-sub-links">
            @for (link of salesReports; track link) {
              <a class="app__side-menu-link app__side-menu-sub-link" [routerLink]="link.url">{{ link.name }}</a>
            }
          </div>
        }
      </div>

      <div class="app__side-menu-section" (click)="toggleSection($event, 'agentPerformanceReports')">
        <div class="app__side-menu-link">Agent Performance Reports</div>

        @if (sections.agentPerformanceReports) {
          <div class="app__side-menu-sub-links">
            @for (link of agentPerformanceReports; track link) {
              <a class="app__side-menu-link app__side-menu-sub-link" [routerLink]="link.url">{{ link.name }}</a>
            }
          </div>
        }
      </div>

      <div class="app__side-menu-section" (click)="toggleSection($event, 'customerFeedbackReports')">
        <div class="app__side-menu-link">Customer Feedback Reports</div>

        @if (sections.customerFeedbackReports) {
          <div class="app__side-menu-sub-links">
            @for (link of customerFeedbackReports; track link) {
              <a class="app__side-menu-link app__side-menu-sub-link" [routerLink]="link.url">{{ link.name }}</a>
            }
          </div>
        }
      </div>
    </nav>

    <div class="app__main-content">
      <header class="app__header">
        <div class="app__header-content">
          <div class="app__header-title"></div>
          <div class="app__user-profile" (click)="toggleDropdown()">
            <div class="app__user-avatar">{{ userInitial }}</div>
            <div class="app__user-arrow" [class.up]="dropdownVisible">&#9660;</div>
            <div class="app__user-dropdown" [class.show]="dropdownVisible">
              <span>Welcome {{ sessionUser.username }}!</span>

              <hr class="lighter-hr" />

              @if (sessionUser.role === 'admin') {
                <a class="app__user-dropdown-link" routerLink="/demo">Styling Demo</a>
              }

              <a class="app__user-dropdown-link" (click)="signout();">Sign Out</a>
              <!-- Add more links as needed -->
            </div>
          </div>
        </div>
      </header>
      <main class="app__main">
        <router-outlet></router-outlet>
      </main>
    </div>

    <footer class="app__footer">
      &copy; 2024 Agent Performance Reporting Engine (APRE)
    </footer>
  </div>
  `,
  styles: `
    .app {
      display: flex;
      flex-direction: column;
      min-height: 100vh;
    }

    .app__side-menu {
      width: 250px;
      background-color: white; /* White background */
      color: #4e4a4a; /* Text color */
      padding: 0;
      height: 100vh;
      position: fixed;
      border-top-right-radius: 8px; /* Rounded top-right corner */
      border-bottom-right-radius: 8px; /* Rounded bottom-right corner */
      box-shadow: 4px 0 8px rgba(0, 0, 0, 0.1); /* Card-like shadow on the right */
    }

    .app__side-menu-header {
      background-color: #20c997; /* Match avatar background color */
      padding: 20px 10px; /* Reverted padding */
      border-bottom: 1px solid #ddd;
    }

    .app__side-menu-title {
      margin: 0;
      color: white; /* White text color */
    }

    .app__side-menu-link {
      display: block;
      padding: 10px 20px;
      color: #4e4a4a; /* Text color */
      text-decoration: none;
      border-bottom: 1px solid #ddd;
    }

    .app__side-menu-link:hover {
      background-color: #f2f5f7; /* Hover background color */
    }

    .app__side-menu-section {
      cursor: pointer;
    }

    .app__side-menu-sub-links {
      padding-left: 20px; /* Indentation for sub-links */
    }

    .app__side-menu-sub-link {
      padding: 5px 20px;
    }

    .app__side-menu-sub-link:hover {
      background-color: #e9ecef; /* Hover background color for sub-links */
    }

    .app__user-arrow {
      font-size: 1em;
      color: #4e4a4a;
      transition: transform 0.3s ease;
    }

    .app__user-arrow.up {
      transform: rotate(180deg);
    }

    .app__main-content {
      margin-left: 250px; /* Align with the width of the side menu */
      flex: 1;
      display: flex;
      flex-direction: column;
      background-color: #f2f5f7; /* Main content background color */
      color: #4e4a4a; /* Text color */
    }

    .app__header {
      background-color: #20c997; /* Header background color */
      padding: 10px 20px;
      display: flex;
      justify-content: space-between;
      align-items: center;
    }

    .app__header-content {
      display: flex;
      justify-content: space-between;
      align-items: center;
      width: 100%;
    }

    .app__header-title {
      font-size: 1.5em;
      color: white; /* White text color */
    }

    .app__user-profile {
      position: relative;
      cursor: pointer;
      display: flex;
      align-items: center;
    }

    .app__user-avatar {
      width: 40px;
      height: 40px;
      border-radius: 50%;
      background-color: #f2f5f7; /* Avatar background color */
      color: #1b5e20; /* Darker green for initials */
      display: flex;
      align-items: center;
      justify-content: center;
      font-size: 1em;
      margin-right: 3px; /* Reduced margin */
      border: 2px solid #000; /* Black border */
    }

    .app__user-arrow {
      font-size: 1em;
      color: white;
      transition: transform 0.3s ease;
    }

    .app__user-arrow.up {
      transform: rotate(180deg);
    }

    .app__user-dropdown {
      display: none;
      position: absolute;
      right: 0;
      background-color: white;
      box-shadow: 0 2px 4px rgba(0, 0, 0, 0.1);
      padding: 10px;
      z-index: 1;
      min-width: 150px; /* Adjust this width as needed */
      top: 50px; /* Adjust this value to position the dropdown below the circle */
      white-space: nowrap; /* Prevents text from wrapping */
    }

    .app__user-dropdown.show {
      display: block;
    }

    .app__user-dropdown-link {
      color: black;
      text-decoration: none;
      display: block;
      padding: 5px 10px; /* Adjust padding as needed */
    }

    .app__user-dropdown-link:hover {
      background-color: #f1f1f1; /* Hover background color */
    }

    .app__main {
      flex: 1;
      padding: 20px;
    }

    .app__footer {
      text-align: center;
      background-color: white; /* Footer background color */
      color: #4e4a4a; /* Text color */
      padding: 10px;
      margin-top: auto;
      border-top-left-radius: 8px; /* Rounded top-left corner */
      border-top-right-radius: 8px; /* Rounded top-right corner */
      box-shadow: 0 -4px 8px rgba(0, 0, 0, 0.1); /* Card-like shadow on the top */
    }

    .lighter-hr {
      border: 0;
      height: 1px;
      background: #e0e0e0;
    }
  `
})
export class MainLayoutComponent {
  title = 'APRE'; // Title of the application displayed in the side menu
  dropdownVisible = false; // Variable to keep track of the visibility of the user dropdown menu
  sessionUser: any; // Placeholder for the session user
  userInitial: string;

  // Object to keep track of the visibility of the sub-sections in the side menu
  sections: any = {
    salesReports: false,
    agentPerformanceReports: false,
    customerFeedbackReports: false,
    userManagement: false
  };

  // Array to hold the user management links in the side menu. Must be an admin to see these links
  userManagement = [
    { name: 'Users', url: '/user-management/users' },
    { name: 'Create User', url: '/user-management/users/new' },
  ];

  // Array to hold the sales reports links in the side menu. These links are visible to all users
  salesReports = [
    { name: 'Sales by Region', url: '/reports/sales/sales-by-region' },
    { name: 'Sales by Region - Tabular', url: '/reports/sales/sales-by-region-tabular' },
<<<<<<< HEAD
    { name: 'Sales by Year - Tabular', url: '/reports/sales/sales-by-year-tabular' },
=======
    { name: 'Sales by Month', url: '/reports/sales/sales-by-month' },
>>>>>>> 6e97b0b2
    // Add more reports as needed
  ];

  agentPerformanceReports = [
    { name: 'Call Duration by Date Range', url: '/reports/agent-performance/call-duration-by-date-range' }
    // Add more reports as needed
  ];

  customerFeedbackReports = [
    { name: 'Channel Rating by Month', url: '/reports/customer-feedback/channel-rating-by-month' }
    // Add more reports as needed
  ];

  constructor(private cookieService: CookieService, private router: Router) {
    this.sessionUser = JSON.parse(this.cookieService.get('sessionUser'));
    this.userInitial = this.sessionUser ? this.sessionUser.username.slice(0, 1) : '';
    this.userInitial = this.userInitial.toUpperCase();
    console.log(this.userInitial)
  }

  // Function to toggle the user dropdown menu
  toggleDropdown() {
    this.dropdownVisible = !this.dropdownVisible;
  }

  // Function to toggle the visibility of the sub-sections in the side menu
  toggleSection(event: MouseEvent, section: string) {
    const target = event.target as HTMLElement;
    if (target.classList.contains('app__side-menu-link') && !target.classList.contains('app__side-menu-sub-link')) {
      this.sections[section] = !this.sections[section];
    }
  }

  signout() {
    this.cookieService.deleteAll();
    this.router.navigate(['/signin'])
  }
}<|MERGE_RESOLUTION|>--- conflicted
+++ resolved
@@ -307,11 +307,8 @@
   salesReports = [
     { name: 'Sales by Region', url: '/reports/sales/sales-by-region' },
     { name: 'Sales by Region - Tabular', url: '/reports/sales/sales-by-region-tabular' },
-<<<<<<< HEAD
     { name: 'Sales by Year - Tabular', url: '/reports/sales/sales-by-year-tabular' },
-=======
     { name: 'Sales by Month', url: '/reports/sales/sales-by-month' },
->>>>>>> 6e97b0b2
     // Add more reports as needed
   ];
 
