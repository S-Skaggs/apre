/**
 * Author: Professor Krasso
 * Modified by: GitHub Copilot
 * Date: 8/8/2024
 * File: main-layout.component.ts
 * Description: Main layout of the MEAN Stack Application
 */
import { Component } from '@angular/core';
import { Router, RouterLink, RouterOutlet } from '@angular/router';
import { CookieService } from 'ngx-cookie-service';

@Component({
  selector: 'app-main-layout',
  standalone: true,
  imports: [RouterOutlet, RouterLink],
  template: `
   <div class="app">
    <nav class="app__side-menu">
      <div class="app__side-menu-header">
        <h2 class="app__side-menu-title">{{ title }}</h2>
      </div>
      <a class="app__side-menu-link" routerLink="/">Dashboard</a>
      <a class="app__side-menu-link" routerLink="/support">Support</a>
      <a class="app__side-menu-link" routerLink="/faq">FAQ</a>

      @if (sessionUser.role === 'admin') {
        <div class="app__side-menu-section" (click)="toggleSection($event, 'userManagement')">
        <div class="app__side-menu-link">User Management</div>
          @if (sections.userManagement) {
            <div class="app__side-menu-sub-links">
              @for (link of userManagement; track link) {
                <a class="app__side-menu-link app__side-menu-sub-link" [routerLink]="link.url">{{ link.name }}</a>
              }
            </div>
          }
        </div>
      }

      <div class="app__side-menu-section" (click)="toggleSection($event, 'salesReports')">
        <div class="app__side-menu-link">Sales Reports</div>
        @if (sections.salesReports) {
          <div class="app__side-menu-sub-links">
            @for (link of salesReports; track link) {
              <a class="app__side-menu-link app__side-menu-sub-link" [routerLink]="link.url">{{ link.name }}</a>
            }
          </div>
        }
      </div>

      <div class="app__side-menu-section" (click)="toggleSection($event, 'agentPerformanceReports')">
        <div class="app__side-menu-link">Agent Performance Reports</div>

        @if (sections.agentPerformanceReports) {
          <div class="app__side-menu-sub-links">
            @for (link of agentPerformanceReports; track link) {
              <a class="app__side-menu-link app__side-menu-sub-link" [routerLink]="link.url">{{ link.name }}</a>
            }
          </div>
        }
      </div>

      <div class="app__side-menu-section" (click)="toggleSection($event, 'customerFeedbackReports')">
        <div class="app__side-menu-link">Customer Feedback Reports</div>

        @if (sections.customerFeedbackReports) {
          <div class="app__side-menu-sub-links">
            @for (link of customerFeedbackReports; track link) {
              <a class="app__side-menu-link app__side-menu-sub-link" [routerLink]="link.url">{{ link.name }}</a>
            }
          </div>
        }
      </div>
    </nav>

    <div class="app__main-content">
      <header class="app__header">
        <div class="app__header-content">
          <div class="app__header-title"></div>
          <div class="app__user-profile" (click)="toggleDropdown()">
            <div class="app__user-avatar">{{ userInitial }}</div>
            <div class="app__user-arrow" [class.up]="dropdownVisible">&#9660;</div>
            <div class="app__user-dropdown" [class.show]="dropdownVisible">
              <span>Welcome {{ sessionUser.username }}!</span>

              <hr class="lighter-hr" />

              @if (sessionUser.role === 'admin') {
                <a class="app__user-dropdown-link" routerLink="/demo">Styling Demo</a>
              }

              <a class="app__user-dropdown-link" (click)="signout();">Sign Out</a>
              <!-- Add more links as needed -->
            </div>
          </div>
        </div>
      </header>
      <main class="app__main">
        <router-outlet></router-outlet>
      </main>
    </div>

    <footer class="app__footer">
      &copy; 2024 Agent Performance Reporting Engine (APRE)
    </footer>
  </div>
  `,
  styles: `
    .app {
      display: flex;
      flex-direction: column;
      min-height: 100vh;
    }

    .app__side-menu {
      width: 250px;
      background-color: white; /* White background */
      color: #4e4a4a; /* Text color */
      padding: 0;
      height: 100vh;
      position: fixed;
      border-top-right-radius: 8px; /* Rounded top-right corner */
      border-bottom-right-radius: 8px; /* Rounded bottom-right corner */
      box-shadow: 4px 0 8px rgba(0, 0, 0, 0.1); /* Card-like shadow on the right */
    }

    .app__side-menu-header {
      background-color: #20c997; /* Match avatar background color */
      padding: 20px 10px; /* Reverted padding */
      border-bottom: 1px solid #ddd;
    }

    .app__side-menu-title {
      margin: 0;
      color: white; /* White text color */
    }

    .app__side-menu-link {
      display: block;
      padding: 10px 20px;
      color: #4e4a4a; /* Text color */
      text-decoration: none;
      border-bottom: 1px solid #ddd;
    }

    .app__side-menu-link:hover {
      background-color: #f2f5f7; /* Hover background color */
    }

    .app__side-menu-section {
      cursor: pointer;
    }

    .app__side-menu-sub-links {
      padding-left: 20px; /* Indentation for sub-links */
    }

    .app__side-menu-sub-link {
      padding: 5px 20px;
    }

    .app__side-menu-sub-link:hover {
      background-color: #e9ecef; /* Hover background color for sub-links */
    }

    .app__user-arrow {
      font-size: 1em;
      color: #4e4a4a;
      transition: transform 0.3s ease;
    }

    .app__user-arrow.up {
      transform: rotate(180deg);
    }

    .app__main-content {
      margin-left: 250px; /* Align with the width of the side menu */
      flex: 1;
      display: flex;
      flex-direction: column;
      background-color: #f2f5f7; /* Main content background color */
      color: #4e4a4a; /* Text color */
    }

    .app__header {
      background-color: #20c997; /* Header background color */
      padding: 10px 20px;
      display: flex;
      justify-content: space-between;
      align-items: center;
    }

    .app__header-content {
      display: flex;
      justify-content: space-between;
      align-items: center;
      width: 100%;
    }

    .app__header-title {
      font-size: 1.5em;
      color: white; /* White text color */
    }

    .app__user-profile {
      position: relative;
      cursor: pointer;
      display: flex;
      align-items: center;
    }

    .app__user-avatar {
      width: 40px;
      height: 40px;
      border-radius: 50%;
      background-color: #f2f5f7; /* Avatar background color */
      color: #1b5e20; /* Darker green for initials */
      display: flex;
      align-items: center;
      justify-content: center;
      font-size: 1em;
      margin-right: 3px; /* Reduced margin */
      border: 2px solid #000; /* Black border */
    }

    .app__user-arrow {
      font-size: 1em;
      color: white;
      transition: transform 0.3s ease;
    }

    .app__user-arrow.up {
      transform: rotate(180deg);
    }

    .app__user-dropdown {
      display: none;
      position: absolute;
      right: 0;
      background-color: white;
      box-shadow: 0 2px 4px rgba(0, 0, 0, 0.1);
      padding: 10px;
      z-index: 1;
      min-width: 150px; /* Adjust this width as needed */
      top: 50px; /* Adjust this value to position the dropdown below the circle */
      white-space: nowrap; /* Prevents text from wrapping */
    }

    .app__user-dropdown.show {
      display: block;
    }

    .app__user-dropdown-link {
      color: black;
      text-decoration: none;
      display: block;
      padding: 5px 10px; /* Adjust padding as needed */
    }

    .app__user-dropdown-link:hover {
      background-color: #f1f1f1; /* Hover background color */
    }

    .app__main {
      flex: 1;
      padding: 20px;
    }

    .app__footer {
      text-align: center;
      background-color: white; /* Footer background color */
      color: #4e4a4a; /* Text color */
      padding: 10px;
      margin-top: auto;
      border-top-left-radius: 8px; /* Rounded top-left corner */
      border-top-right-radius: 8px; /* Rounded top-right corner */
      box-shadow: 0 -4px 8px rgba(0, 0, 0, 0.1); /* Card-like shadow on the top */
    }

    .lighter-hr {
      border: 0;
      height: 1px;
      background: #e0e0e0;
    }
  `
})
export class MainLayoutComponent {
  title = 'APRE'; // Title of the application displayed in the side menu
  dropdownVisible = false; // Variable to keep track of the visibility of the user dropdown menu
  sessionUser: any; // Placeholder for the session user
  userInitial: string;

  // Object to keep track of the visibility of the sub-sections in the side menu
  sections: any = {
    salesReports: false,
    agentPerformanceReports: false,
    customerFeedbackReports: false,
    userManagement: false
  };

  // Array to hold the user management links in the side menu. Must be an admin to see these links
  userManagement = [
    { name: 'Users', url: '/user-management/users' },
    { name: 'Create User', url: '/user-management/users/new' },
  ];

  // Array to hold the sales reports links in the side menu. These links are visible to all users
  salesReports = [
    { name: 'Sales by Region', url: '/reports/sales/sales-by-region' },
    { name: 'Sales by Region - Tabular', url: '/reports/sales/sales-by-region-tabular' },
<<<<<<< HEAD
    { name: 'Sales by Category', url: '/reports/sales/sales-by-category'},
=======
    { name: 'Sales by Customer and Salesperson', url: '/reports/sales/sales-by-customer-salesperson'},
    //Added sales by product url into salesReports
    { name: 'Sales by Product', url: '/reports/sales/sales-by-product'},
    { name: 'Sales by Year - Tabular', url: '/reports/sales/sales-by-year-tabular' },
    { name: 'Sales by Month', url: '/reports/sales/sales-by-month' },
>>>>>>> f6a6a97d
    // Add more reports as needed
    // Added ink for Sales by Salesperson
    { name: 'Sales by Salesperson', url: '/reports/sales/sales-by-salesperson' },
  ];

  agentPerformanceReports = [
    { name: 'Call Duration by Date Range', url: '/reports/agent-performance/call-duration-by-date-range' }
    // Add more reports as needed
  ];

  customerFeedbackReports = [
    { name: 'Channel Rating by Month', url: '/reports/customer-feedback/channel-rating-by-month' }
    // Add more reports as needed
  ];

  constructor(private cookieService: CookieService, private router: Router) {
    this.sessionUser = JSON.parse(this.cookieService.get('sessionUser'));
    this.userInitial = this.sessionUser ? this.sessionUser.username.slice(0, 1) : '';
    this.userInitial = this.userInitial.toUpperCase();
    console.log(this.userInitial)
  }

  // Function to toggle the user dropdown menu
  toggleDropdown() {
    this.dropdownVisible = !this.dropdownVisible;
  }

  // Function to toggle the visibility of the sub-sections in the side menu
  toggleSection(event: MouseEvent, section: string) {
    const target = event.target as HTMLElement;
    if (target.classList.contains('app__side-menu-link') && !target.classList.contains('app__side-menu-sub-link')) {
      this.sections[section] = !this.sections[section];
    }
  }

  signout() {
    this.cookieService.deleteAll();
    this.router.navigate(['/signin'])
  }
}<|MERGE_RESOLUTION|>--- conflicted
+++ resolved
@@ -307,15 +307,12 @@
   salesReports = [
     { name: 'Sales by Region', url: '/reports/sales/sales-by-region' },
     { name: 'Sales by Region - Tabular', url: '/reports/sales/sales-by-region-tabular' },
-<<<<<<< HEAD
     { name: 'Sales by Category', url: '/reports/sales/sales-by-category'},
-=======
     { name: 'Sales by Customer and Salesperson', url: '/reports/sales/sales-by-customer-salesperson'},
     //Added sales by product url into salesReports
     { name: 'Sales by Product', url: '/reports/sales/sales-by-product'},
     { name: 'Sales by Year - Tabular', url: '/reports/sales/sales-by-year-tabular' },
     { name: 'Sales by Month', url: '/reports/sales/sales-by-month' },
->>>>>>> f6a6a97d
     // Add more reports as needed
     // Added ink for Sales by Salesperson
     { name: 'Sales by Salesperson', url: '/reports/sales/sales-by-salesperson' },
