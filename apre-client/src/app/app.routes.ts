/**
 * Author: Professor Krasso
 * Date: 8/8/2024
 * File: app.routes.ts
 * Description: Application routes
 */

// Import the necessary modules
import { Routes } from '@angular/router';
import { DemoComponent } from './demo/demo.component';
import { SigninComponent } from './security/signin/signin.component';
import { authGuard } from './security/auth.guard';
import { MainLayoutComponent } from './layouts/main-layout/main-layout.component';
import { DashboardComponent } from './dashboard/dashboard.component';
import { SupportComponent } from './support/support.component';
import { FaqComponent } from './faq/faq.component';
import { UsersComponent } from './admin/user-management/users/users.component';
import { UserDetailsComponent } from './admin/user-management/user-details/user-details.component';
import { UserManagementComponent } from './admin/user-management/user-management.component';
import { UserCreateComponent } from './admin/user-management/user-create/user-create.component';
import { SalesByRegionComponent } from './reports/sales/sales-by-region/sales-by-region.component';
import { SalesComponent } from './reports/sales/sales.component';
import { AgentPerformanceComponent } from './reports/agent-performance/agent-performance.component';
import { CallDurationByDateRangeComponent } from './reports/agent-performance/call-duration-by-date-range/call-duration-by-date-range.component';
import { ChannelRatingByMonthComponent } from './reports/customer-feedback/channel-rating-by-month/channel-rating-by-month.component';
import { CustomerFeedbackComponent } from './reports/customer-feedback/customer-feedback.component';
import { SalesByRegionTabularComponent } from './reports/sales/sales-by-region-tabular/sales-by-region-tabular.component';
<<<<<<< HEAD
import { SalesBySalespersonComponent } from './reports/sales/sales-by-salesperson/sales-by-salesperson.component';
=======
import { SalesByYearTabularComponent } from './reports/sales/sales-by-year-tabular/sales-by-year-tabular.component';
import { SalesByMonthComponent } from './reports/sales/sales-by-month/sales-by-month.component';
>>>>>>> 95d4e629

// Export user-management routes
export const userManagementRoutes: Routes = [
  {
    path: '',
    redirectTo: 'users',
    pathMatch: 'full'
  },
  {
    path: 'users',
    component: UsersComponent
  },
  {
    path: 'users/new',
    component: UserCreateComponent
  },
  {
    path: 'users/:id',
    component: UserDetailsComponent
  }
]

// Sales reports routes
export const salesReportRoutes: Routes = [
  {
    path: 'sales-by-region',
    component: SalesByRegionComponent
  },
  {
    path: 'sales-by-region-tabular',
    component: SalesByRegionTabularComponent
  },
<<<<<<< HEAD
  // Added route for sales-by-salesperson component
  {
    path: 'sales-by-salesperson',
    component: SalesBySalespersonComponent
=======
  {
    path: 'sales-by-year-tabular',
    component: SalesByYearTabularComponent
  },
  {
    path: 'sales-by-month',
    component: SalesByMonthComponent
>>>>>>> 95d4e629
  }
];

// Agent performance routes
export const agentPerformanceRoutes: Routes = [
  {
    path: 'call-duration-by-date-range',
    component: CallDurationByDateRangeComponent
  }
];

// Customer feedback routes
export const customerFeedbackRoutes: Routes = [
  {
    path: 'channel-rating-by-month',
    component: ChannelRatingByMonthComponent
  }
];

// Export the routes
export const routes: Routes = [
  {
    path: '',
    component: MainLayoutComponent,
    children: [
      {
        path: '',
        component: DashboardComponent
      },
      {
        path: 'demo',
        component: DemoComponent
      },
      {
        path: 'support',
        component: SupportComponent
      },
      {
        path: 'faq',
        component: FaqComponent
      },
      {
        path: 'user-management',
        component: UserManagementComponent,
        children: userManagementRoutes
      },
      {
        path: 'reports/sales',
        component: SalesComponent,
        children: salesReportRoutes
      },
      {
        path: 'reports/agent-performance',
        component: AgentPerformanceComponent,
        children: agentPerformanceRoutes
      },
      {
        path: 'reports/customer-feedback',
        component: CustomerFeedbackComponent,
        children: customerFeedbackRoutes
      }
    ],
    canActivate: [authGuard]
  },
  {
    path: 'signin',
    component: SigninComponent
  }
];<|MERGE_RESOLUTION|>--- conflicted
+++ resolved
@@ -25,12 +25,9 @@
 import { ChannelRatingByMonthComponent } from './reports/customer-feedback/channel-rating-by-month/channel-rating-by-month.component';
 import { CustomerFeedbackComponent } from './reports/customer-feedback/customer-feedback.component';
 import { SalesByRegionTabularComponent } from './reports/sales/sales-by-region-tabular/sales-by-region-tabular.component';
-<<<<<<< HEAD
 import { SalesBySalespersonComponent } from './reports/sales/sales-by-salesperson/sales-by-salesperson.component';
-=======
 import { SalesByYearTabularComponent } from './reports/sales/sales-by-year-tabular/sales-by-year-tabular.component';
 import { SalesByMonthComponent } from './reports/sales/sales-by-month/sales-by-month.component';
->>>>>>> 95d4e629
 
 // Export user-management routes
 export const userManagementRoutes: Routes = [
@@ -63,12 +60,11 @@
     path: 'sales-by-region-tabular',
     component: SalesByRegionTabularComponent
   },
-<<<<<<< HEAD
   // Added route for sales-by-salesperson component
   {
     path: 'sales-by-salesperson',
     component: SalesBySalespersonComponent
-=======
+  },
   {
     path: 'sales-by-year-tabular',
     component: SalesByYearTabularComponent
@@ -76,7 +72,6 @@
   {
     path: 'sales-by-month',
     component: SalesByMonthComponent
->>>>>>> 95d4e629
   }
 ];
 
