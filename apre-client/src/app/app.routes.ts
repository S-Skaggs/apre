--- conflicted
+++ resolved
@@ -25,11 +25,8 @@
 import { ChannelRatingByMonthComponent } from './reports/customer-feedback/channel-rating-by-month/channel-rating-by-month.component';
 import { CustomerFeedbackComponent } from './reports/customer-feedback/customer-feedback.component';
 import { SalesByRegionTabularComponent } from './reports/sales/sales-by-region-tabular/sales-by-region-tabular.component';
-<<<<<<< HEAD
 import { SalesByYearTabularComponent } from './reports/sales/sales-by-year-tabular/sales-by-year-tabular.component';
-=======
 import { SalesByMonthComponent } from './reports/sales/sales-by-month/sales-by-month.component';
->>>>>>> 6e97b0b2
 
 // Export user-management routes
 export const userManagementRoutes: Routes = [
@@ -63,13 +60,12 @@
     component: SalesByRegionTabularComponent
   },
   {
-<<<<<<< HEAD
     path: 'sales-by-year-tabular',
     component: SalesByYearTabularComponent
-=======
+  },
+  {
     path: 'sales-by-month',
     component: SalesByMonthComponent
->>>>>>> 6e97b0b2
   }
 ];
 
