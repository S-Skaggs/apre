--- conflicted
+++ resolved
@@ -143,7 +143,6 @@
     });
   });
 });
-<<<<<<< HEAD
 
 // Test suite for the sales report API to fetch an array of distinct salesperson
 describe('Apre Sales Report API - Salespeople', () => {
@@ -151,15 +150,15 @@
   beforeEach(() => {
     mongo.mockClear();
   });
-
+ 
   // Test the sales/salespeople endpoint to return a 404 if the endpoint is invalid
   it('should return a 404 for an invalid endpoint', async() => {
     // Send a GET request to the misspelled endpoint
     const response = await request(app).get('/api/reports/sales/salespeopled');
-
+ 
     // Expect to receive a status code of 404
     expect(response.status).toBe(404);
-
+ 
     // Expect the response body to match the expected data
     expect(response.body).toEqual({
       message: 'Not Found',
@@ -167,7 +166,7 @@
       type: 'error'
     });
   });
-
+ 
   // Test the sales/salespeople endpoint to return an array of distinct salesperson
   it('should fetch a list of distinct salesperson', async () => {
     // Create a mock of the request and return data
@@ -178,16 +177,16 @@
       };
       await callback(db);
     });
-
+ 
     // Send a GET request to the sales/salespeople endpoint
     const response = await request(app).get('/api/reports/sales/salespeople');
-
+ 
     // Expect the status code to be 200
     expect(response.status).toBe(200);
     // Expect the response body to match the expected data
     expect(response.body).toEqual(['James Brown', 'John Doe', 'Emily Davis', 'Jane Smith']);
   });
-
+ 
   // Test the sales/salespeople endpoint with no salesperson found
   it('should return 200 with an empty array if no salesperson is found', async () => {
     // Create a mock of the request and return data
@@ -198,32 +197,32 @@
       };
       await callback(db);
     });
-
+ 
     // Send a GET request to the sales/salespeople endpoint
     const response = await request(app).get('/api/reports/sales/salespeople');
-
+ 
     // Expect the status code to be 200
     expect(response.status).toBe(200);
     // Expect the response to be an empty array
     expect(response.body).toEqual([]);
   });
 });
-
+ 
 // Test suite for the sales report API to return Sales Data by Salesperson
 describe('Apre Sales Report API - Sales by Salesperson', () => {
   // Clear our mock before each test
   beforeEach(() => {
     mongo.mockClear();
   });
-
+ 
   // Test the sales/salespeople endpoint to return a 404 if the endpoint is invalid
   it('should return a 404 for an invalid endpoint', async() => {
     // Send a GET request to the misspelled endpoint
     const response = await request(app).get('/api/reports/sales/salespeopled/John Smith');
-
+ 
     // Expect to receive a status code of 404
     expect(response.status).toBe(404);
-
+ 
     // Expect the response body to match the expected data
     expect(response.body).toEqual({
       message: 'Not Found',
@@ -231,7 +230,7 @@
       type: 'error'
     });
   });
-
+ 
   // It should return a 200 status code and an empty array if no sales data is found
   it('should return a 200 status code and an empty array if no sales data is found for the salesperson', async () => {
     // Create a mock of the request and return data
@@ -244,91 +243,25 @@
       };
       await callback(db);
     });
-
+ 
     // Send a GET request to the /sales/salespeople/:personName endpoint using the value of Great Pumpkin
     const response = await request(app).get('/api/reports/sales/salespeople/Great Pumpkin');
-
+ 
     // Expect the status code to be 200
     expect(response.status).toBe(200);
     // Expect the response to be an empty array
     expect(response.body).toEqual([]);
   });
-
+ 
   // It should return a 200 status code and an empty array if no sales data is found
   it('should return a 200 status code and an array of sales data for the salesperson', async () => {
     // Create a mock of the request and return data
     mongo.mockImplementation(async (callback) => {
-=======
-// Test the monthly sales data report API
-describe('Apre Sales Report API - Monthly sales data', () => {
-  beforeEach(() => {
-    mongo.mockClear();
-  });
- 
-// Test the monthly endpoint with missing parameters
-  it('should return 400 if month and/or year are missing', async () => {
-    // Make a request to the endpoint
-    const response = await request(app).get('/api/reports/sales/monthly');
- 
-    // Assert the response
-    expect(response.status).toBe(400);
-    expect(response.body).toEqual({
-      message: 'Month and year are required',
-      status: 400,
-      type: 'error'
-    });
-  });
- 
-  // Test the monthly endpoint with an invalid month number
-  it('should return 400 if month is less than 1 or greater than 12', async () => {
-    // Make a request to the endpoint
-    const response = await request(app).get('/api/reports/sales/monthly?month=0&year=2023');
- 
-    // Assert the response
-    expect(response.status).toBe(400);
-    expect(response.body).toEqual({
-      message: 'Month must be a number between 1 and 12',
-      status: 400,
-      type: 'error'
-    });
-  });
- 
-  it('should return 200 with an empty array if no sales data is found', async () => {
-    mongo.mockImplementation(async (callback) => {
-      const db = {
-        collection: jest.fn().mockReturnThis(),
-        find: jest.fn().mockReturnThis(),
-        sort: jest.fn().mockReturnThis(),
-        toArray: jest.fn().mockResolvedValue([])
-      };
-      await callback(db);
-    })
- 
-    // Make a request to the endpoint
-    const response = await request(app).get('/api/reports/sales/monthly?month=9&year=2023');
- 
-    expect(response.status).toBe(200); // Expect a 200 status code
-    expect(response.body).toEqual([]); // Expect the response body to match the expected data
-  });
-});
-
-// Test the sales report API: Years
-describe('Apre Sales Report API - Sales by Year', () => {
-  beforeEach(() => {
-    mongo.mockClear();
-  });
- 
-  // Test the sales-by-year sales/years/year endpoint
-  it('should fetch sales data for a specific year, grouped by salesperson', async () => {
-    mongo.mockImplementation(async (callback) => {
-      // Mock the MongoDB collection
->>>>>>> 95d4e629
       const db = {
         collection: jest.fn().mockReturnThis(),
         aggregate: jest.fn().mockReturnValue({
           toArray: jest.fn().mockResolvedValue([
             {
-<<<<<<< HEAD
               "category": "Furniture",
               "channel": "Online",
               "region": "East",
@@ -348,25 +281,16 @@
               "region": "South",
               "salesCount": 4,
               "totalAmount": 200
-=======
-              salesperson: 'John Doe',
-              totalSales: 1000
-            },
-            {
-              salesperson: 'Jane Smith',
-              totalSales: 1500
->>>>>>> 95d4e629
             }
           ])
         })
       };
       await callback(db);
     });
-<<<<<<< HEAD
-
+ 
     // Send a GET request to the sales/salespeople/:personName endpoint using the value of Roger Rabbit
     const response = await request(app).get('/api/reports/sales/salespeople/Roger Rabbit');
-
+ 
     // Expect the status code to be 200
     expect(response.status).toBe(200);
     // Expect the response to be an empty array
@@ -395,7 +319,87 @@
     ]);
   });
 });
-=======
+
+// Test the monthly sales data report API
+describe('Apre Sales Report API - Monthly sales data', () => {
+  beforeEach(() => {
+    mongo.mockClear();
+  });
+ 
+// Test the monthly endpoint with missing parameters
+  it('should return 400 if month and/or year are missing', async () => {
+    // Make a request to the endpoint
+    const response = await request(app).get('/api/reports/sales/monthly');
+ 
+    // Assert the response
+    expect(response.status).toBe(400);
+    expect(response.body).toEqual({
+      message: 'Month and year are required',
+      status: 400,
+      type: 'error'
+    });
+  });
+ 
+  // Test the monthly endpoint with an invalid month number
+  it('should return 400 if month is less than 1 or greater than 12', async () => {
+    // Make a request to the endpoint
+    const response = await request(app).get('/api/reports/sales/monthly?month=0&year=2023');
+ 
+    // Assert the response
+    expect(response.status).toBe(400);
+    expect(response.body).toEqual({
+      message: 'Month must be a number between 1 and 12',
+      status: 400,
+      type: 'error'
+    });
+  });
+ 
+  it('should return 200 with an empty array if no sales data is found', async () => {
+    mongo.mockImplementation(async (callback) => {
+      const db = {
+        collection: jest.fn().mockReturnThis(),
+        find: jest.fn().mockReturnThis(),
+        sort: jest.fn().mockReturnThis(),
+        toArray: jest.fn().mockResolvedValue([])
+      };
+      await callback(db);
+    })
+ 
+    // Make a request to the endpoint
+    const response = await request(app).get('/api/reports/sales/monthly?month=9&year=2023');
+ 
+    expect(response.status).toBe(200); // Expect a 200 status code
+    expect(response.body).toEqual([]); // Expect the response body to match the expected data
+  });
+});
+
+// Test the sales report API: Years
+describe('Apre Sales Report API - Sales by Year', () => {
+  beforeEach(() => {
+    mongo.mockClear();
+  });
+ 
+  // Test the sales-by-year sales/years/year endpoint
+  it('should fetch sales data for a specific year, grouped by salesperson', async () => {
+    mongo.mockImplementation(async (callback) => {
+      // Mock the MongoDB collection
+      const db = {
+        collection: jest.fn().mockReturnThis(),
+        aggregate: jest.fn().mockReturnValue({
+          toArray: jest.fn().mockResolvedValue([
+            {
+              salesperson: 'John Doe',
+              totalSales: 1000
+            },
+            {
+              salesperson: 'Jane Smith',
+              totalSales: 1500
+            }
+          ])
+        })
+      };
+      await callback(db);
+    });
  
     const response = await request(app).get('/api/reports/sales/sales-by-year?year=2023'); // Send a GET request to the sales/regions/:region endpoint
     expect(response.status).toBe(200); // Expect a 200 status code
@@ -439,6 +443,4 @@
       type: 'error'
     });
   });
-});
-
->>>>>>> 95d4e629
+});