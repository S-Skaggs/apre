--- conflicted
+++ resolved
@@ -144,7 +144,6 @@
   });
 });
 
-<<<<<<< HEAD
 //Test Suite for Sales By Product API
 describe('Apre Sales Report API - Sales By Product', () => {
   beforeEach(() => {
@@ -153,7 +152,85 @@
   //Test for returned sales data for product
   it('should return sales data for product', async () => {
     // Mock the MongoDB implementation
-=======
+    mongo.mockImplementation(async (callback) => {
+      const db = {
+        collection: jest.fn().mockReturnThis(),
+        aggregate: jest.fn().mockReturnValue({
+          toArray: jest.fn().mockResolvedValue([
+            {
+              product: 'Fitness Tracker',
+              totalSales: '300'
+            }
+          ])
+        })
+      };
+      await callback(db);
+    });
+ 
+    // Make a request to the endpoint
+    const response = await request(app).get('/api/reports/sales/products/Fitness%20Tracker');
+ 
+    // Assert the response
+    expect(response.status).toBe(200);
+    expect(response.body).toEqual([
+      {
+        product: 'Fitness Tracker',
+        totalSales: '300'
+      }
+    ]);
+  });
+ 
+  //Test for returning an empty array if no sales data is found for a product
+  it('should return an empty array and 200 status if no sales data is found for product', async () => {
+    //Mock the mongoDB implementation
+    mongo.mockImplementation(async (callback) => {
+      const db = {
+        collection: jest.fn().mockReturnThis(),
+        aggregate: jest.fn().mockReturnValue({
+          toArray: jest.fn().mockResolvedValue([])
+        })
+      };
+      await callback(db);
+    });
+ 
+    // Make a request to the endpoint
+    const response = await request(app).get('/api/reports/sales/products/Fake%20Product');
+ 
+    //Expected response
+    expect(response.status).toBe(200);
+    expect(response.body).toEqual([]);
+  });
+ 
+ 
+  //Test for returned product and totalSales fields
+  it('should return data with product and totalSales fields', async () => {
+    //Mock implementation
+    mongo.mockImplementation(async (callback) => {
+      const db = {
+        collection: jest.fn().mockReturnThis(),
+        aggregate: jest.fn().mockReturnValue({
+          toArray: jest.fn().mockResolvedValue([
+            {
+              product: 'Smart Watch',
+              totalSales: '4300'
+            }
+          ])
+        })
+      };
+      await callback(db);
+    });
+ 
+    //Make request to the endpoint
+    const response = await request(app).get('/api/reports/sales/products/Smart%20Watch');
+    const data = response.body[0];
+ 
+    //Expected response
+    expect(data).toHaveProperty('product');
+    expect(data).toHaveProperty('totalSales');
+  });
+ 
+});
+
 // Test suite for the sales report API to fetch an array of distinct salesperson
 describe('Apre Sales Report API - Salespeople', () => {
   // Clear our mock before each test
@@ -266,17 +343,12 @@
   // It should return a 200 status code and an empty array if no sales data is found
   it('should return a 200 status code and an array of sales data for the salesperson', async () => {
     // Create a mock of the request and return data
->>>>>>> a3972b32
     mongo.mockImplementation(async (callback) => {
       const db = {
         collection: jest.fn().mockReturnThis(),
         aggregate: jest.fn().mockReturnValue({
           toArray: jest.fn().mockResolvedValue([
             {
-<<<<<<< HEAD
-              product: 'Fitness Tracker',
-              totalSales: '300'
-=======
               "category": "Furniture",
               "channel": "Online",
               "region": "East",
@@ -296,55 +368,12 @@
               "region": "South",
               "salesCount": 4,
               "totalAmount": 200
->>>>>>> a3972b32
             }
           ])
         })
       };
       await callback(db);
     });
-<<<<<<< HEAD
-
-    // Make a request to the endpoint
-    const response = await request(app).get('/api/reports/sales/products/Fitness%20Tracker');
-
-    // Assert the response
-    expect(response.status).toBe(200);
-    expect(response.body).toEqual([
-      {
-        product: 'Fitness Tracker',
-        totalSales: '300'
-      }
-    ]);
-  });
-
-  //Test for returning an empty array if no sales data is found for a product
-  it('should return an empty array and 200 status if no sales data is found for product', async () => {
-    //Mock the mongoDB implementation
-    mongo.mockImplementation(async (callback) => {
-      const db = {
-        collection: jest.fn().mockReturnThis(),
-        aggregate: jest.fn().mockReturnValue({
-          toArray: jest.fn().mockResolvedValue([])
-        })
-      };
-      await callback(db);
-    });
-
-    // Make a request to the endpoint
-    const response = await request(app).get('/api/reports/sales/products/Fake%20Product');
-
-    //Expected response
-    expect(response.status).toBe(200);
-    expect(response.body).toEqual([]);
-  });
-
-
-  //Test for returned product and totalSales fields
-  it('should return data with product and totalSales fields', async () => {
-    //Mock implementation
-    mongo.mockImplementation(async (callback) => {
-=======
  
     // Send a GET request to the sales/salespeople/:personName endpoint using the value of Roger Rabbit
     const response = await request(app).get('/api/reports/sales/salespeople/Roger Rabbit');
@@ -441,41 +470,23 @@
   it('should fetch sales data for a specific year, grouped by salesperson', async () => {
     mongo.mockImplementation(async (callback) => {
       // Mock the MongoDB collection
->>>>>>> a3972b32
       const db = {
         collection: jest.fn().mockReturnThis(),
         aggregate: jest.fn().mockReturnValue({
           toArray: jest.fn().mockResolvedValue([
             {
-<<<<<<< HEAD
-              product: 'Smart Watch',
-              totalSales: '4300'
-=======
               salesperson: 'John Doe',
               totalSales: 1000
             },
             {
               salesperson: 'Jane Smith',
               totalSales: 1500
->>>>>>> a3972b32
             }
           ])
         })
       };
       await callback(db);
     });
-<<<<<<< HEAD
-
-    //Make request to the endpoint
-    const response = await request(app).get('/api/reports/sales/products/Smart%20Watch');
-    const data = response.body[0];
-
-    //Expected response
-    expect(data).toHaveProperty('product');
-    expect(data).toHaveProperty('totalSales');
-  });
-
-=======
  
     const response = await request(app).get('/api/reports/sales/sales-by-year?year=2023'); // Send a GET request to the sales/regions/:region endpoint
     expect(response.status).toBe(200); // Expect a 200 status code
@@ -519,5 +530,4 @@
       type: 'error'
     });
   });
->>>>>>> a3972b32
 });