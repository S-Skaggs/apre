/**
 * Author: Professor Krasso
 * Date: 10 September 2024
 * File: index.spec.js
 * Description: Test the sales report API
 */

// Require the modules
const request = require('supertest');
const app = require('../../../../src/app');
const { mongo } = require('../../../../src/utils/mongo');

jest.mock('../../../../src/utils/mongo');

// Test the sales report API
describe('Apre Sales Report API - Regions', () => {
  beforeEach(() => {
    mongo.mockClear();
  });

  // Test the sales/regions endpoint
  it('should fetch a list of distinct sales regions', async () => {
    mongo.mockImplementation(async (callback) => {
      const db = {
        collection: jest.fn().mockReturnThis(),
        distinct: jest.fn().mockResolvedValue(['North', 'South', 'East', 'West'])
      };
      await callback(db);
    });

    const response = await request(app).get('/api/reports/sales/regions'); // Send a GET request to the sales/regions endpoint

    expect(response.status).toBe(200); // Expect a 200 status code
    expect(response.body).toEqual(['North', 'South', 'East', 'West']); // Expect the response body to match the expected data
  });

  // Test the sales/regions endpoint with no regions found
  it('should return 404 for an invalid endpoint', async () => {
    const response = await request(app).get('/api/reports/sales/invalid-endpoint'); // Send a GET request to an invalid endpoint
    expect(response.status).toBe(404); // Expect a 404 status code

    // Expect the response body to match the expected data
    expect(response.body).toEqual({
      message: 'Not Found',
      status: 404,
      type: 'error'
    });
  });

  // Test the sales/regions endpoint with no regions found
  it('should return 200 with an empty array if no regions are found', async () => {
    // Mock the MongoDB implementation
    mongo.mockImplementation(async (callback) => {
      const db = {
        collection: jest.fn().mockReturnThis(),
        distinct: jest.fn().mockResolvedValue([])
      };
      await callback(db);
    });

    // Make a request to the endpoint
    const response = await request(app).get('/api/reports/sales/regions');

    expect(response.status).toBe(200); // Expect a 200 status code
    expect(response.body).toEqual([]); // Expect the response body to match the expected data
  });
});

// Test the sales report API
describe('Apre Sales Report API - Sales by Region', () => {
  beforeEach(() => {
    mongo.mockClear();
  });

  // Test the sales/regions/:region endpoint
  it('should fetch sales data for a specific region, grouped by salesperson', async () => {
    mongo.mockImplementation(async (callback) => {
      // Mock the MongoDB collection
      const db = {
        collection: jest.fn().mockReturnThis(),
        aggregate: jest.fn().mockReturnValue({
          toArray: jest.fn().mockResolvedValue([
            {
              salesperson: 'John Doe',
              totalSales: 1000
            },
            {
              salesperson: 'Jane Smith',
              totalSales: 1500
            }
          ])
        })
      };
      await callback(db);
    });

    const response = await request(app).get('/api/reports/sales/regions/north'); // Send a GET request to the sales/regions/:region endpoint
    expect(response.status).toBe(200); // Expect a 200 status code

    // Expect the response body to match the expected data
    expect(response.body).toEqual([
      {
        salesperson: 'John Doe',
        totalSales: 1000
      },
      {
        salesperson: 'Jane Smith',
        totalSales: 1500
      }
    ]);
  });

  it('should return 200 and an empty array if no sales data is found for the region', async () => {
    // Mock the MongoDB implementation
    mongo.mockImplementation(async (callback) => {
      const db = {
        collection: jest.fn().mockReturnThis(),
        aggregate: jest.fn().mockReturnValue({
          toArray: jest.fn().mockResolvedValue([])
        })
      };
      await callback(db);
    });

    // Make a request to the endpoint
    const response = await request(app).get('/api/reports/sales/regions/unknown-region');

    // Assert the response
    expect(response.status).toBe(200);
    expect(response.body).toEqual([]);
  });

  it('should return 404 for an invalid endpoint', async () => {
    // Make a request to an invalid endpoint
    const response = await request(app).get('/api/reports/sales/invalid-endpoint');

    // Assert the response
    expect(response.status).toBe(404);
    expect(response.body).toEqual({
      message: 'Not Found',
      status: 404,
      type: 'error'
    });
  });
});

<<<<<<< HEAD

// Test the sales report API: Years
describe('Apre Sales Report API - Sales by Year', () => {
=======
// Test the monthly sales data report API
describe('Apre Sales Report API - Monthly sales data', () => {
>>>>>>> 6e97b0b2
  beforeEach(() => {
    mongo.mockClear();
  });

<<<<<<< HEAD
  // Test the sales-by-year sales/years/year endpoint
  it('should fetch sales data for a specific year, grouped by salesperson', async () => {
    mongo.mockImplementation(async (callback) => {
      // Mock the MongoDB collection
      const db = {
        collection: jest.fn().mockReturnThis(),
        aggregate: jest.fn().mockReturnValue({
          toArray: jest.fn().mockResolvedValue([
            {
              salesperson: 'John Doe',
              totalSales: 1000
            },
            {
              salesperson: 'Jane Smith',
              totalSales: 1500
            }
          ])
        })
      };
      await callback(db);
    });

    const response = await request(app).get('/api/reports/sales/sales-by-year?year=2023'); // Send a GET request to the sales/regions/:region endpoint
    expect(response.status).toBe(200); // Expect a 200 status code

    // Expect the response body to match the expected data
    expect(response.body).toEqual([
      {
        salesperson: 'John Doe',
        totalSales: 1000
      },
      {
        salesperson: 'Jane Smith',
        totalSales: 1500
      }
    ]);
  });

  // Test the sales-by-year endpoint with missing parameters
  it('should return 400 if the year parameter is missing', async () => {
    const response = await request(app).get('/api/reports/sales/sales-by-year'); // Send a GET request to the channel-rating-by-month endpoint with missing month
    expect(response.status).toBe(400); // Expect a 400 status code

    // Expect the response body to match the expected data
    expect(response.body).toEqual({
      message: 'year is required',
=======
// Test the monthly endpoint with missing parameters
  it('should return 400 if month and/or year are missing', async () => {
    // Make a request to the endpoint
    const response = await request(app).get('/api/reports/sales/monthly');

    // Assert the response
    expect(response.status).toBe(400);
    expect(response.body).toEqual({
      message: 'Month and year are required',
>>>>>>> 6e97b0b2
      status: 400,
      type: 'error'
    });
  });

<<<<<<< HEAD
  // it should return 404 for invalid endpoint
  it('should return 404 for an invalid endpoint', async () => {
    // Make a request to an invalid endpoint
    const response = await request(app).get('/api/reports/sales-by-year/2');

    // Assert the response
    expect(response.status).toBe(404);
    expect(response.body).toEqual({
      message: 'Not Found',
      status: 404,
      type: 'error'
    });
  });
});
=======
  // Test the monthly endpoint with an invalid month number
  it('should return 400 if month is less than 1 or greater than 12', async () => {
    // Make a request to the endpoint
    const response = await request(app).get('/api/reports/sales/monthly?month=0&year=2023');

    // Assert the response
    expect(response.status).toBe(400);
    expect(response.body).toEqual({
      message: 'Month must be a number between 1 and 12',
      status: 400,
      type: 'error'
    });
  });

  it('should return 200 with an empty array if no sales data is found', async () => {
    mongo.mockImplementation(async (callback) => {
      const db = {
        collection: jest.fn().mockReturnThis(),
        find: jest.fn().mockReturnThis(),
        sort: jest.fn().mockReturnThis(),
        toArray: jest.fn().mockResolvedValue([])
      };
      await callback(db);
    })

    // Make a request to the endpoint
    const response = await request(app).get('/api/reports/sales/monthly?month=9&year=2023');

    expect(response.status).toBe(200); // Expect a 200 status code
    expect(response.body).toEqual([]); // Expect the response body to match the expected data
  });
});
>>>>>>> 6e97b0b2
<|MERGE_RESOLUTION|>--- conflicted
+++ resolved
@@ -143,20 +143,65 @@
     });
   });
 });
-
-<<<<<<< HEAD
+// Test the monthly sales data report API
+describe('Apre Sales Report API - Monthly sales data', () => {
+  beforeEach(() => {
+    mongo.mockClear();
+  });
+ 
+// Test the monthly endpoint with missing parameters
+  it('should return 400 if month and/or year are missing', async () => {
+    // Make a request to the endpoint
+    const response = await request(app).get('/api/reports/sales/monthly');
+ 
+    // Assert the response
+    expect(response.status).toBe(400);
+    expect(response.body).toEqual({
+      message: 'Month and year are required',
+      status: 400,
+      type: 'error'
+    });
+  });
+ 
+  // Test the monthly endpoint with an invalid month number
+  it('should return 400 if month is less than 1 or greater than 12', async () => {
+    // Make a request to the endpoint
+    const response = await request(app).get('/api/reports/sales/monthly?month=0&year=2023');
+ 
+    // Assert the response
+    expect(response.status).toBe(400);
+    expect(response.body).toEqual({
+      message: 'Month must be a number between 1 and 12',
+      status: 400,
+      type: 'error'
+    });
+  });
+ 
+  it('should return 200 with an empty array if no sales data is found', async () => {
+    mongo.mockImplementation(async (callback) => {
+      const db = {
+        collection: jest.fn().mockReturnThis(),
+        find: jest.fn().mockReturnThis(),
+        sort: jest.fn().mockReturnThis(),
+        toArray: jest.fn().mockResolvedValue([])
+      };
+      await callback(db);
+    })
+ 
+    // Make a request to the endpoint
+    const response = await request(app).get('/api/reports/sales/monthly?month=9&year=2023');
+ 
+    expect(response.status).toBe(200); // Expect a 200 status code
+    expect(response.body).toEqual([]); // Expect the response body to match the expected data
+  });
+});
 
 // Test the sales report API: Years
 describe('Apre Sales Report API - Sales by Year', () => {
-=======
-// Test the monthly sales data report API
-describe('Apre Sales Report API - Monthly sales data', () => {
->>>>>>> 6e97b0b2
-  beforeEach(() => {
-    mongo.mockClear();
-  });
-
-<<<<<<< HEAD
+  beforeEach(() => {
+    mongo.mockClear();
+  });
+ 
   // Test the sales-by-year sales/years/year endpoint
   it('should fetch sales data for a specific year, grouped by salesperson', async () => {
     mongo.mockImplementation(async (callback) => {
@@ -178,10 +223,10 @@
       };
       await callback(db);
     });
-
+ 
     const response = await request(app).get('/api/reports/sales/sales-by-year?year=2023'); // Send a GET request to the sales/regions/:region endpoint
     expect(response.status).toBe(200); // Expect a 200 status code
-
+ 
     // Expect the response body to match the expected data
     expect(response.body).toEqual([
       {
@@ -194,37 +239,25 @@
       }
     ]);
   });
-
+ 
   // Test the sales-by-year endpoint with missing parameters
   it('should return 400 if the year parameter is missing', async () => {
     const response = await request(app).get('/api/reports/sales/sales-by-year'); // Send a GET request to the channel-rating-by-month endpoint with missing month
     expect(response.status).toBe(400); // Expect a 400 status code
-
+ 
     // Expect the response body to match the expected data
     expect(response.body).toEqual({
       message: 'year is required',
-=======
-// Test the monthly endpoint with missing parameters
-  it('should return 400 if month and/or year are missing', async () => {
-    // Make a request to the endpoint
-    const response = await request(app).get('/api/reports/sales/monthly');
-
-    // Assert the response
-    expect(response.status).toBe(400);
-    expect(response.body).toEqual({
-      message: 'Month and year are required',
->>>>>>> 6e97b0b2
       status: 400,
       type: 'error'
     });
   });
-
-<<<<<<< HEAD
+ 
   // it should return 404 for invalid endpoint
   it('should return 404 for an invalid endpoint', async () => {
     // Make a request to an invalid endpoint
     const response = await request(app).get('/api/reports/sales-by-year/2');
-
+ 
     // Assert the response
     expect(response.status).toBe(404);
     expect(response.body).toEqual({
@@ -234,37 +267,4 @@
     });
   });
 });
-=======
-  // Test the monthly endpoint with an invalid month number
-  it('should return 400 if month is less than 1 or greater than 12', async () => {
-    // Make a request to the endpoint
-    const response = await request(app).get('/api/reports/sales/monthly?month=0&year=2023');
-
-    // Assert the response
-    expect(response.status).toBe(400);
-    expect(response.body).toEqual({
-      message: 'Month must be a number between 1 and 12',
-      status: 400,
-      type: 'error'
-    });
-  });
-
-  it('should return 200 with an empty array if no sales data is found', async () => {
-    mongo.mockImplementation(async (callback) => {
-      const db = {
-        collection: jest.fn().mockReturnThis(),
-        find: jest.fn().mockReturnThis(),
-        sort: jest.fn().mockReturnThis(),
-        toArray: jest.fn().mockResolvedValue([])
-      };
-      await callback(db);
-    })
-
-    // Make a request to the endpoint
-    const response = await request(app).get('/api/reports/sales/monthly?month=9&year=2023');
-
-    expect(response.status).toBe(200); // Expect a 200 status code
-    expect(response.body).toEqual([]); // Expect the response body to match the expected data
-  });
-});
->>>>>>> 6e97b0b2
+
