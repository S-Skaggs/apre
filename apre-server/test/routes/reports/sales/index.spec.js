--- conflicted
+++ resolved
@@ -144,35 +144,6 @@
   });
 });
 
-<<<<<<< HEAD
-// Test the sales report by category API, three tests in suite
-describe('Apre Sales Report API - Category', () => {
-  beforeEach(() => {
-    mongo.mockClear();
-  });
-
-  // Test the sales/categories endpoint
-  it('should fetch a list of distinct sales categories', async () => {
-    mongo.mockImplementation(async (callback) => {
-      const db = {
-        collection: jest.fn().mockReturnThis(),
-        distinct: jest.fn().mockResolvedValue(['Electronics', 'Furniture', 'Accessories', 'Wearables', 'Home Appliances', 'Personal Care'])
-      };
-      await callback(db);
-    });
-
-    const response = await request(app).get('/api/reports/sales/categories'); // Send a GET request to the sales/categories endpoint
-
-    expect(response.status).toBe(200); // Expect a 200 status code
-    expect(response.body).toEqual(['Electronics', 'Furniture', 'Accessories', 'Wearables', 'Home Appliances', 'Personal Care']); // Expect the response body to match the expected data
-  });
-
-  // Test the sales/categories for an invalid endpoint
-  it('should return 404 for an invalid endpoint', async () => {
-    const response = await request(app).get('/api/reports/sales/categoories'); // Send a GET request to an invalid endpoint
-    expect(response.status).toBe(404); // Expect a 404 status code
-
-=======
 // Test the sales report API: Years
 describe('Apre Sales Report API - Sales by Year', () => {
   beforeEach(() => {
@@ -313,7 +284,6 @@
     // Expect to receive a status code of 404
     expect(response.status).toBe(404);
  
->>>>>>> f6a6a97d
     // Expect the response body to match the expected data
     expect(response.body).toEqual({
       message: 'Not Found',
@@ -321,12 +291,6 @@
       type: 'error'
     });
   });
-<<<<<<< HEAD
-
-  // Test the sales/categories endpoint with no regions found
-  it('should return 200 with an empty array if no categories are found', async () => {
-    // Mock the MongoDB implementation
-=======
  
   // Test the sales/salespeople endpoint to return an array of distinct salesperson
   it('should fetch a list of distinct salesperson', async () => {
@@ -351,7 +315,6 @@
   // Test the sales/salespeople endpoint with no salesperson found
   it('should return 200 with an empty array if no salesperson is found', async () => {
     // Create a mock of the request and return data
->>>>>>> f6a6a97d
     mongo.mockImplementation(async (callback) => {
       const db = {
         collection: jest.fn().mockReturnThis(),
@@ -359,14 +322,6 @@
       };
       await callback(db);
     });
-<<<<<<< HEAD
-
-    // Make a request to the endpoint
-    const response = await request(app).get('/api/reports/sales/categories');
-
-    expect(response.status).toBe(200); // Expect a 200 status code
-    expect(response.body).toEqual([]); // Expect the response body to match the expected data
-=======
  
     // Send a GET request to the sales/salespeople endpoint
     const response = await request(app).get('/api/reports/sales/salespeople');
@@ -649,6 +604,59 @@
       status: 404,
       type: 'error'
     });
->>>>>>> f6a6a97d
+  });
+});
+
+// Test the sales report by category API, three tests in suite
+describe('Apre Sales Report API - Category', () => {
+  beforeEach(() => {
+    mongo.mockClear();
+  });
+ 
+  // Test the sales/categories endpoint
+  it('should fetch a list of distinct sales categories', async () => {
+    mongo.mockImplementation(async (callback) => {
+      const db = {
+        collection: jest.fn().mockReturnThis(),
+        distinct: jest.fn().mockResolvedValue(['Electronics', 'Furniture', 'Accessories', 'Wearables', 'Home Appliances', 'Personal Care'])
+      };
+      await callback(db);
+    });
+ 
+    const response = await request(app).get('/api/reports/sales/categories'); // Send a GET request to the sales/categories endpoint
+ 
+    expect(response.status).toBe(200); // Expect a 200 status code
+    expect(response.body).toEqual(['Electronics', 'Furniture', 'Accessories', 'Wearables', 'Home Appliances', 'Personal Care']); // Expect the response body to match the expected data
+  });
+ 
+  // Test the sales/categories for an invalid endpoint
+  it('should return 404 for an invalid endpoint', async () => {
+    const response = await request(app).get('/api/reports/sales/categoories'); // Send a GET request to an invalid endpoint
+    expect(response.status).toBe(404); // Expect a 404 status code
+ 
+    // Expect the response body to match the expected data
+    expect(response.body).toEqual({
+      message: 'Not Found',
+      status: 404,
+      type: 'error'
+    });
+  });
+ 
+  // Test the sales/categories endpoint with no regions found
+  it('should return 200 with an empty array if no categories are found', async () => {
+    // Mock the MongoDB implementation
+    mongo.mockImplementation(async (callback) => {
+      const db = {
+        collection: jest.fn().mockReturnThis(),
+        distinct: jest.fn().mockResolvedValue([])
+      };
+      await callback(db);
+    });
+ 
+    // Make a request to the endpoint
+    const response = await request(app).get('/api/reports/sales/categories');
+ 
+    expect(response.status).toBe(200); // Expect a 200 status code
+    expect(response.body).toEqual([]); // Expect the response body to match the expected data
   });
 });