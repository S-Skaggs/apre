/**
 * Author: Professor Krasso
 * Date: 10 September 2024
 * File: index.spec.js
 * Description: Test the sales report API
 */

// Require the modules
const request = require('supertest');
const app = require('../../../../src/app');
const { mongo } = require('../../../../src/utils/mongo');

jest.mock('../../../../src/utils/mongo');

// Test the sales report API
describe('Apre Sales Report API - Regions', () => {
  beforeEach(() => {
    mongo.mockClear();
  });

  // Test the sales/regions endpoint
  it('should fetch a list of distinct sales regions', async () => {
    mongo.mockImplementation(async (callback) => {
      const db = {
        collection: jest.fn().mockReturnThis(),
        distinct: jest.fn().mockResolvedValue(['North', 'South', 'East', 'West'])
      };
      await callback(db);
    });

    const response = await request(app).get('/api/reports/sales/regions'); // Send a GET request to the sales/regions endpoint

    expect(response.status).toBe(200); // Expect a 200 status code
    expect(response.body).toEqual(['North', 'South', 'East', 'West']); // Expect the response body to match the expected data
  });

  // Test the sales/regions endpoint with no regions found
  it('should return 404 for an invalid endpoint', async () => {
    const response = await request(app).get('/api/reports/sales/invalid-endpoint'); // Send a GET request to an invalid endpoint
    expect(response.status).toBe(404); // Expect a 404 status code

    // Expect the response body to match the expected data
    expect(response.body).toEqual({
      message: 'Not Found',
      status: 404,
      type: 'error'
    });
  });

  // Test the sales/regions endpoint with no regions found
  it('should return 200 with an empty array if no regions are found', async () => {
    // Mock the MongoDB implementation
    mongo.mockImplementation(async (callback) => {
      const db = {
        collection: jest.fn().mockReturnThis(),
        distinct: jest.fn().mockResolvedValue([])
      };
      await callback(db);
    });

    // Make a request to the endpoint
    const response = await request(app).get('/api/reports/sales/regions');

    expect(response.status).toBe(200); // Expect a 200 status code
    expect(response.body).toEqual([]); // Expect the response body to match the expected data
  });
});

// Test the sales report API
describe('Apre Sales Report API - Sales by Region', () => {
  beforeEach(() => {
    mongo.mockClear();
  });

  // Test the sales/regions/:region endpoint
  it('should fetch sales data for a specific region, grouped by salesperson', async () => {
    mongo.mockImplementation(async (callback) => {
      // Mock the MongoDB collection
      const db = {
        collection: jest.fn().mockReturnThis(),
        aggregate: jest.fn().mockReturnValue({
          toArray: jest.fn().mockResolvedValue([
            {
              salesperson: 'John Doe',
              totalSales: 1000
            },
            {
              salesperson: 'Jane Smith',
              totalSales: 1500
            }
          ])
        })
      };
      await callback(db);
    });

    const response = await request(app).get('/api/reports/sales/regions/north'); // Send a GET request to the sales/regions/:region endpoint
    expect(response.status).toBe(200); // Expect a 200 status code

    // Expect the response body to match the expected data
    expect(response.body).toEqual([
      {
        salesperson: 'John Doe',
        totalSales: 1000
      },
      {
        salesperson: 'Jane Smith',
        totalSales: 1500
      }
    ]);
  });

  it('should return 200 and an empty array if no sales data is found for the region', async () => {
    // Mock the MongoDB implementation
    mongo.mockImplementation(async (callback) => {
      const db = {
        collection: jest.fn().mockReturnThis(),
        aggregate: jest.fn().mockReturnValue({
          toArray: jest.fn().mockResolvedValue([])
        })
      };
      await callback(db);
    });

    // Make a request to the endpoint
    const response = await request(app).get('/api/reports/sales/regions/unknown-region');

    // Assert the response
    expect(response.status).toBe(200);
    expect(response.body).toEqual([]);
  });

  it('should return 404 for an invalid endpoint', async () => {
    // Make a request to an invalid endpoint
    const response = await request(app).get('/api/reports/sales/invalid-endpoint');

    // Assert the response
    expect(response.status).toBe(404);
    expect(response.body).toEqual({
      message: 'Not Found',
      status: 404,
      type: 'error'
    });
  });
});

<<<<<<< HEAD
// Test the sales report API that fetches sales by customer and salesperson
describe('Apre Sales Report API - Sales by Customer and Salesperson', () => {
  beforeEach(() => {
    mongo.mockClear();
  });

  // Test the sales/customers-salespeople/:customer&:salesperson endpoint
  it('should fetch sales data for a specific customer and salesperson', async () => {
    mongo.mockImplementation(async (callback) => {
      // Mock the MongoDB collection
=======
//Test Suite for Sales By Product API
describe('Apre Sales Report API - Sales By Product', () => {
  beforeEach(() => {
    mongo.mockClear();
  });
  //Test for returned sales data for product
  it('should return sales data for product', async () => {
    // Mock the MongoDB implementation
    mongo.mockImplementation(async (callback) => {
>>>>>>> b0fbf8da
      const db = {
        collection: jest.fn().mockReturnThis(),
        aggregate: jest.fn().mockReturnValue({
          toArray: jest.fn().mockResolvedValue([
            {
<<<<<<< HEAD
              product: 'Gaming Console',
              category: 'Electronics',
              saleAmount: 500
=======
              product: 'Fitness Tracker',
              totalSales: '300'
>>>>>>> b0fbf8da
            }
          ])
        })
      };
      await callback(db);
    });
<<<<<<< HEAD

    // Send a GET request to the sales/customers-salespeople/:customer&:salesperson
    const response = await request(app).get('/api/reports/sales/customers-salespeople/Epsilon%20Ltd&David%20Wilson');
    expect(response.status).toBe(200); // Expect a 200 status code

    // Expect the response body to match the expected data
    expect(response.body).toEqual([
      {
        product: 'Gaming Console',
        category: 'Electronics',
        saleAmount: 500
      }
    ]);
  });

  // Test the sales/customers-salespeople/unknown-customer&unknown-salesperson endpoint
  it('should return 200 and an empty array if no sales data is found for the customer and salesperson', async () => {
    // Mock the MongoDB implementation
=======
 
    // Make a request to the endpoint
    const response = await request(app).get('/api/reports/sales/products/Fitness%20Tracker');
 
    // Assert the response
    expect(response.status).toBe(200);
    expect(response.body).toEqual([
      {
        product: 'Fitness Tracker',
        totalSales: '300'
      }
    ]);
  });
 
  //Test for returning an empty array if no sales data is found for a product
  it('should return an empty array and 200 status if no sales data is found for product', async () => {
    //Mock the mongoDB implementation
>>>>>>> b0fbf8da
    mongo.mockImplementation(async (callback) => {
      const db = {
        collection: jest.fn().mockReturnThis(),
        aggregate: jest.fn().mockReturnValue({
          toArray: jest.fn().mockResolvedValue([])
        })
      };
      await callback(db);
    });
<<<<<<< HEAD

    // Make a request to the endpoint
    const response = await request(app).get('/api/reports/sales/customers-salespeople/unknown-customer&unknown-salesperson');

    // Assert the response
    expect(response.status).toBe(200);
    expect(response.body).toEqual([]);
  });

  // Test the sales/customers-salespeople/wrong-customer endpoint
  it('should return 404 for an invalid endpoint', async () => {
    // Make a request to an invalid endpoint
    const response = await request(app).get('/api/reports/sales/customers-salespeople/Mark Clark');

=======
 
    // Make a request to the endpoint
    const response = await request(app).get('/api/reports/sales/products/Fake%20Product');
 
    //Expected response
    expect(response.status).toBe(200);
    expect(response.body).toEqual([]);
  });
 
 
  //Test for returned product and totalSales fields
  it('should return data with product and totalSales fields', async () => {
    //Mock implementation
    mongo.mockImplementation(async (callback) => {
      const db = {
        collection: jest.fn().mockReturnThis(),
        aggregate: jest.fn().mockReturnValue({
          toArray: jest.fn().mockResolvedValue([
            {
              product: 'Smart Watch',
              totalSales: '4300'
            }
          ])
        })
      };
      await callback(db);
    });
 
    //Make request to the endpoint
    const response = await request(app).get('/api/reports/sales/products/Smart%20Watch');
    const data = response.body[0];
 
    //Expected response
    expect(data).toHaveProperty('product');
    expect(data).toHaveProperty('totalSales');
  });
 
});

// Test suite for the sales report API to fetch an array of distinct salesperson
describe('Apre Sales Report API - Salespeople', () => {
  // Clear our mock before each test
  beforeEach(() => {
    mongo.mockClear();
  });
 
  // Test the sales/salespeople endpoint to return a 404 if the endpoint is invalid
  it('should return a 404 for an invalid endpoint', async() => {
    // Send a GET request to the misspelled endpoint
    const response = await request(app).get('/api/reports/sales/salespeopled');
 
    // Expect to receive a status code of 404
    expect(response.status).toBe(404);
 
    // Expect the response body to match the expected data
    expect(response.body).toEqual({
      message: 'Not Found',
      status: 404,
      type: 'error'
    });
  });
 
  // Test the sales/salespeople endpoint to return an array of distinct salesperson
  it('should fetch a list of distinct salesperson', async () => {
    // Create a mock of the request and return data
    mongo.mockImplementation(async (callback) => {
      const db = {
        collection: jest.fn().mockReturnThis(),
        distinct: jest.fn().mockResolvedValue(['James Brown', 'John Doe', 'Emily Davis', 'Jane Smith'])
      };
      await callback(db);
    });
 
    // Send a GET request to the sales/salespeople endpoint
    const response = await request(app).get('/api/reports/sales/salespeople');
 
    // Expect the status code to be 200
    expect(response.status).toBe(200);
    // Expect the response body to match the expected data
    expect(response.body).toEqual(['James Brown', 'John Doe', 'Emily Davis', 'Jane Smith']);
  });
 
  // Test the sales/salespeople endpoint with no salesperson found
  it('should return 200 with an empty array if no salesperson is found', async () => {
    // Create a mock of the request and return data
    mongo.mockImplementation(async (callback) => {
      const db = {
        collection: jest.fn().mockReturnThis(),
        distinct: jest.fn().mockResolvedValue([])
      };
      await callback(db);
    });
 
    // Send a GET request to the sales/salespeople endpoint
    const response = await request(app).get('/api/reports/sales/salespeople');
 
    // Expect the status code to be 200
    expect(response.status).toBe(200);
    // Expect the response to be an empty array
    expect(response.body).toEqual([]);
  });
});
 
// Test suite for the sales report API to return Sales Data by Salesperson
describe('Apre Sales Report API - Sales by Salesperson', () => {
  // Clear our mock before each test
  beforeEach(() => {
    mongo.mockClear();
  });
 
  // Test the sales/salespeople endpoint to return a 404 if the endpoint is invalid
  it('should return a 404 for an invalid endpoint', async() => {
    // Send a GET request to the misspelled endpoint
    const response = await request(app).get('/api/reports/sales/salespeopled/John Smith');
 
    // Expect to receive a status code of 404
    expect(response.status).toBe(404);
 
    // Expect the response body to match the expected data
    expect(response.body).toEqual({
      message: 'Not Found',
      status: 404,
      type: 'error'
    });
  });
 
  // It should return a 200 status code and an empty array if no sales data is found
  it('should return a 200 status code and an empty array if no sales data is found for the salesperson', async () => {
    // Create a mock of the request and return data
    mongo.mockImplementation(async (callback) => {
      const db = {
        collection: jest.fn().mockReturnThis(),
        aggregate: jest.fn().mockReturnValue({
          toArray: jest.fn().mockResolvedValue([])
        })
      };
      await callback(db);
    });
 
    // Send a GET request to the /sales/salespeople/:personName endpoint using the value of Great Pumpkin
    const response = await request(app).get('/api/reports/sales/salespeople/Great Pumpkin');
 
    // Expect the status code to be 200
    expect(response.status).toBe(200);
    // Expect the response to be an empty array
    expect(response.body).toEqual([]);
  });
 
  // It should return a 200 status code and an empty array if no sales data is found
  it('should return a 200 status code and an array of sales data for the salesperson', async () => {
    // Create a mock of the request and return data
    mongo.mockImplementation(async (callback) => {
      const db = {
        collection: jest.fn().mockReturnThis(),
        aggregate: jest.fn().mockReturnValue({
          toArray: jest.fn().mockResolvedValue([
            {
              "category": "Furniture",
              "channel": "Online",
              "region": "East",
              "salesCount": 1,
              "totalAmount": 300
            },
            {
              "category": "Electronics",
              "channel": "Retail",
              "region": "North",
              "salesCount": 2,
              "totalAmount": 2400
            },
            {
              "category": "Accessories",
              "channel": "Online",
              "region": "South",
              "salesCount": 4,
              "totalAmount": 200
            }
          ])
        })
      };
      await callback(db);
    });
 
    // Send a GET request to the sales/salespeople/:personName endpoint using the value of Roger Rabbit
    const response = await request(app).get('/api/reports/sales/salespeople/Roger Rabbit');
 
    // Expect the status code to be 200
    expect(response.status).toBe(200);
    // Expect the response to be an empty array
    expect(response.body).toEqual([
      {
        "category": "Furniture",
        "channel": "Online",
        "region": "East",
        "salesCount": 1,
        "totalAmount": 300
      },
      {
        "category": "Electronics",
        "channel": "Retail",
        "region": "North",
        "salesCount": 2,
        "totalAmount": 2400
      },
      {
        "category": "Accessories",
        "channel": "Online",
        "region": "South",
        "salesCount": 4,
        "totalAmount": 200
      }
    ]);
  });
});

// Test the monthly sales data report API
describe('Apre Sales Report API - Monthly sales data', () => {
  beforeEach(() => {
    mongo.mockClear();
  });
 
// Test the monthly endpoint with missing parameters
  it('should return 400 if month and/or year are missing', async () => {
    // Make a request to the endpoint
    const response = await request(app).get('/api/reports/sales/monthly');
 
    // Assert the response
    expect(response.status).toBe(400);
    expect(response.body).toEqual({
      message: 'Month and year are required',
      status: 400,
      type: 'error'
    });
  });
 
  // Test the monthly endpoint with an invalid month number
  it('should return 400 if month is less than 1 or greater than 12', async () => {
    // Make a request to the endpoint
    const response = await request(app).get('/api/reports/sales/monthly?month=0&year=2023');
 
    // Assert the response
    expect(response.status).toBe(400);
    expect(response.body).toEqual({
      message: 'Month must be a number between 1 and 12',
      status: 400,
      type: 'error'
    });
  });
 
  it('should return 200 with an empty array if no sales data is found', async () => {
    mongo.mockImplementation(async (callback) => {
      const db = {
        collection: jest.fn().mockReturnThis(),
        find: jest.fn().mockReturnThis(),
        sort: jest.fn().mockReturnThis(),
        toArray: jest.fn().mockResolvedValue([])
      };
      await callback(db);
    })
 
    // Make a request to the endpoint
    const response = await request(app).get('/api/reports/sales/monthly?month=9&year=2023');
 
    expect(response.status).toBe(200); // Expect a 200 status code
    expect(response.body).toEqual([]); // Expect the response body to match the expected data
  });
});

// Test the sales report API: Years
describe('Apre Sales Report API - Sales by Year', () => {
  beforeEach(() => {
    mongo.mockClear();
  });
 
  // Test the sales-by-year sales/years/year endpoint
  it('should fetch sales data for a specific year, grouped by salesperson', async () => {
    mongo.mockImplementation(async (callback) => {
      // Mock the MongoDB collection
      const db = {
        collection: jest.fn().mockReturnThis(),
        aggregate: jest.fn().mockReturnValue({
          toArray: jest.fn().mockResolvedValue([
            {
              salesperson: 'John Doe',
              totalSales: 1000
            },
            {
              salesperson: 'Jane Smith',
              totalSales: 1500
            }
          ])
        })
      };
      await callback(db);
    });
 
    const response = await request(app).get('/api/reports/sales/sales-by-year?year=2023'); // Send a GET request to the sales/regions/:region endpoint
    expect(response.status).toBe(200); // Expect a 200 status code
 
    // Expect the response body to match the expected data
    expect(response.body).toEqual([
      {
        salesperson: 'John Doe',
        totalSales: 1000
      },
      {
        salesperson: 'Jane Smith',
        totalSales: 1500
      }
    ]);
  });
 
  // Test the sales-by-year endpoint with missing parameters
  it('should return 400 if the year parameter is missing', async () => {
    const response = await request(app).get('/api/reports/sales/sales-by-year'); // Send a GET request to the channel-rating-by-month endpoint with missing month
    expect(response.status).toBe(400); // Expect a 400 status code
 
    // Expect the response body to match the expected data
    expect(response.body).toEqual({
      message: 'year is required',
      status: 400,
      type: 'error'
    });
  });
 
  // it should return 404 for invalid endpoint
  it('should return 404 for an invalid endpoint', async () => {
    // Make a request to an invalid endpoint
    const response = await request(app).get('/api/reports/sales-by-year/2');
 
>>>>>>> b0fbf8da
    // Assert the response
    expect(response.status).toBe(404);
    expect(response.body).toEqual({
      message: 'Not Found',
      status: 404,
      type: 'error'
    });
  });
});<|MERGE_RESOLUTION|>--- conflicted
+++ resolved
@@ -144,147 +144,129 @@
   });
 });
 
-<<<<<<< HEAD
-// Test the sales report API that fetches sales by customer and salesperson
-describe('Apre Sales Report API - Sales by Customer and Salesperson', () => {
-  beforeEach(() => {
-    mongo.mockClear();
-  });
-
-  // Test the sales/customers-salespeople/:customer&:salesperson endpoint
-  it('should fetch sales data for a specific customer and salesperson', async () => {
+// Test the sales report API: Years
+describe('Apre Sales Report API - Sales by Year', () => {
+  beforeEach(() => {
+    mongo.mockClear();
+  });
+ 
+  // Test the sales-by-year sales/years/year endpoint
+  it('should fetch sales data for a specific year, grouped by salesperson', async () => {
     mongo.mockImplementation(async (callback) => {
       // Mock the MongoDB collection
-=======
-//Test Suite for Sales By Product API
-describe('Apre Sales Report API - Sales By Product', () => {
-  beforeEach(() => {
-    mongo.mockClear();
-  });
-  //Test for returned sales data for product
-  it('should return sales data for product', async () => {
-    // Mock the MongoDB implementation
-    mongo.mockImplementation(async (callback) => {
->>>>>>> b0fbf8da
       const db = {
         collection: jest.fn().mockReturnThis(),
         aggregate: jest.fn().mockReturnValue({
           toArray: jest.fn().mockResolvedValue([
             {
-<<<<<<< HEAD
-              product: 'Gaming Console',
-              category: 'Electronics',
-              saleAmount: 500
-=======
-              product: 'Fitness Tracker',
-              totalSales: '300'
->>>>>>> b0fbf8da
+              salesperson: 'John Doe',
+              totalSales: 1000
+            },
+            {
+              salesperson: 'Jane Smith',
+              totalSales: 1500
             }
           ])
         })
       };
       await callback(db);
     });
-<<<<<<< HEAD
-
-    // Send a GET request to the sales/customers-salespeople/:customer&:salesperson
-    const response = await request(app).get('/api/reports/sales/customers-salespeople/Epsilon%20Ltd&David%20Wilson');
+ 
+    const response = await request(app).get('/api/reports/sales/sales-by-year?year=2023'); // Send a GET request to the sales/regions/:region endpoint
     expect(response.status).toBe(200); // Expect a 200 status code
-
+ 
     // Expect the response body to match the expected data
     expect(response.body).toEqual([
       {
-        product: 'Gaming Console',
-        category: 'Electronics',
-        saleAmount: 500
+        salesperson: 'John Doe',
+        totalSales: 1000
+      },
+      {
+        salesperson: 'Jane Smith',
+        totalSales: 1500
       }
     ]);
   });
-
-  // Test the sales/customers-salespeople/unknown-customer&unknown-salesperson endpoint
-  it('should return 200 and an empty array if no sales data is found for the customer and salesperson', async () => {
-    // Mock the MongoDB implementation
-=======
- 
-    // Make a request to the endpoint
-    const response = await request(app).get('/api/reports/sales/products/Fitness%20Tracker');
- 
-    // Assert the response
-    expect(response.status).toBe(200);
-    expect(response.body).toEqual([
-      {
-        product: 'Fitness Tracker',
-        totalSales: '300'
-      }
-    ]);
-  });
- 
-  //Test for returning an empty array if no sales data is found for a product
-  it('should return an empty array and 200 status if no sales data is found for product', async () => {
-    //Mock the mongoDB implementation
->>>>>>> b0fbf8da
-    mongo.mockImplementation(async (callback) => {
-      const db = {
-        collection: jest.fn().mockReturnThis(),
-        aggregate: jest.fn().mockReturnValue({
-          toArray: jest.fn().mockResolvedValue([])
-        })
-      };
-      await callback(db);
-    });
-<<<<<<< HEAD
-
-    // Make a request to the endpoint
-    const response = await request(app).get('/api/reports/sales/customers-salespeople/unknown-customer&unknown-salesperson');
-
-    // Assert the response
-    expect(response.status).toBe(200);
-    expect(response.body).toEqual([]);
-  });
-
-  // Test the sales/customers-salespeople/wrong-customer endpoint
+ 
+  // Test the sales-by-year endpoint with missing parameters
+  it('should return 400 if the year parameter is missing', async () => {
+    const response = await request(app).get('/api/reports/sales/sales-by-year'); // Send a GET request to the channel-rating-by-month endpoint with missing month
+    expect(response.status).toBe(400); // Expect a 400 status code
+ 
+    // Expect the response body to match the expected data
+    expect(response.body).toEqual({
+      message: 'year is required',
+      status: 400,
+      type: 'error'
+    });
+  });
+ 
+  // it should return 404 for invalid endpoint
   it('should return 404 for an invalid endpoint', async () => {
     // Make a request to an invalid endpoint
-    const response = await request(app).get('/api/reports/sales/customers-salespeople/Mark Clark');
-
-=======
- 
-    // Make a request to the endpoint
-    const response = await request(app).get('/api/reports/sales/products/Fake%20Product');
- 
-    //Expected response
-    expect(response.status).toBe(200);
-    expect(response.body).toEqual([]);
-  });
- 
- 
-  //Test for returned product and totalSales fields
-  it('should return data with product and totalSales fields', async () => {
-    //Mock implementation
-    mongo.mockImplementation(async (callback) => {
-      const db = {
-        collection: jest.fn().mockReturnThis(),
-        aggregate: jest.fn().mockReturnValue({
-          toArray: jest.fn().mockResolvedValue([
-            {
-              product: 'Smart Watch',
-              totalSales: '4300'
-            }
-          ])
-        })
-      };
-      await callback(db);
-    });
- 
-    //Make request to the endpoint
-    const response = await request(app).get('/api/reports/sales/products/Smart%20Watch');
-    const data = response.body[0];
- 
-    //Expected response
-    expect(data).toHaveProperty('product');
-    expect(data).toHaveProperty('totalSales');
-  });
- 
+    const response = await request(app).get('/api/reports/sales-by-year/2');
+ 
+    // Assert the response
+    expect(response.status).toBe(404);
+    expect(response.body).toEqual({
+      message: 'Not Found',
+      status: 404,
+      type: 'error'
+    });
+  });
+});
+
+// Test the monthly sales data report API
+describe('Apre Sales Report API - Monthly sales data', () => {
+  beforeEach(() => {
+    mongo.mockClear();
+  });
+ 
+// Test the monthly endpoint with missing parameters
+  it('should return 400 if month and/or year are missing', async () => {
+    // Make a request to the endpoint
+    const response = await request(app).get('/api/reports/sales/monthly');
+ 
+    // Assert the response
+    expect(response.status).toBe(400);
+    expect(response.body).toEqual({
+      message: 'Month and year are required',
+      status: 400,
+      type: 'error'
+    });
+  });
+ 
+  // Test the monthly endpoint with an invalid month number
+  it('should return 400 if month is less than 1 or greater than 12', async () => {
+    // Make a request to the endpoint
+    const response = await request(app).get('/api/reports/sales/monthly?month=0&year=2023');
+ 
+    // Assert the response
+    expect(response.status).toBe(400);
+    expect(response.body).toEqual({
+      message: 'Month must be a number between 1 and 12',
+      status: 400,
+      type: 'error'
+    });
+  });
+ 
+  it('should return 200 with an empty array if no sales data is found', async () => {
+    mongo.mockImplementation(async (callback) => {
+      const db = {
+        collection: jest.fn().mockReturnThis(),
+        find: jest.fn().mockReturnThis(),
+        sort: jest.fn().mockReturnThis(),
+        toArray: jest.fn().mockResolvedValue([])
+      };
+      await callback(db);
+    })
+ 
+    // Make a request to the endpoint
+    const response = await request(app).get('/api/reports/sales/monthly?month=9&year=2023');
+ 
+    expect(response.status).toBe(200); // Expect a 200 status code
+    expect(response.body).toEqual([]); // Expect the response body to match the expected data
+  });
 });
 
 // Test suite for the sales report API to fetch an array of distinct salesperson
@@ -463,80 +445,22 @@
   });
 });
 
-// Test the monthly sales data report API
-describe('Apre Sales Report API - Monthly sales data', () => {
-  beforeEach(() => {
-    mongo.mockClear();
-  });
- 
-// Test the monthly endpoint with missing parameters
-  it('should return 400 if month and/or year are missing', async () => {
-    // Make a request to the endpoint
-    const response = await request(app).get('/api/reports/sales/monthly');
- 
-    // Assert the response
-    expect(response.status).toBe(400);
-    expect(response.body).toEqual({
-      message: 'Month and year are required',
-      status: 400,
-      type: 'error'
-    });
-  });
- 
-  // Test the monthly endpoint with an invalid month number
-  it('should return 400 if month is less than 1 or greater than 12', async () => {
-    // Make a request to the endpoint
-    const response = await request(app).get('/api/reports/sales/monthly?month=0&year=2023');
- 
-    // Assert the response
-    expect(response.status).toBe(400);
-    expect(response.body).toEqual({
-      message: 'Month must be a number between 1 and 12',
-      status: 400,
-      type: 'error'
-    });
-  });
- 
-  it('should return 200 with an empty array if no sales data is found', async () => {
-    mongo.mockImplementation(async (callback) => {
-      const db = {
-        collection: jest.fn().mockReturnThis(),
-        find: jest.fn().mockReturnThis(),
-        sort: jest.fn().mockReturnThis(),
-        toArray: jest.fn().mockResolvedValue([])
-      };
-      await callback(db);
-    })
- 
-    // Make a request to the endpoint
-    const response = await request(app).get('/api/reports/sales/monthly?month=9&year=2023');
- 
-    expect(response.status).toBe(200); // Expect a 200 status code
-    expect(response.body).toEqual([]); // Expect the response body to match the expected data
-  });
-});
-
-// Test the sales report API: Years
-describe('Apre Sales Report API - Sales by Year', () => {
-  beforeEach(() => {
-    mongo.mockClear();
-  });
- 
-  // Test the sales-by-year sales/years/year endpoint
-  it('should fetch sales data for a specific year, grouped by salesperson', async () => {
-    mongo.mockImplementation(async (callback) => {
-      // Mock the MongoDB collection
+//Test Suite for Sales By Product API
+describe('Apre Sales Report API - Sales By Product', () => {
+  beforeEach(() => {
+    mongo.mockClear();
+  });
+  //Test for returned sales data for product
+  it('should return sales data for product', async () => {
+    // Mock the MongoDB implementation
+    mongo.mockImplementation(async (callback) => {
       const db = {
         collection: jest.fn().mockReturnThis(),
         aggregate: jest.fn().mockReturnValue({
           toArray: jest.fn().mockResolvedValue([
             {
-              salesperson: 'John Doe',
-              totalSales: 1000
-            },
-            {
-              salesperson: 'Jane Smith',
-              totalSales: 1500
+              product: 'Fitness Tracker',
+              totalSales: '300'
             }
           ])
         })
@@ -544,41 +468,135 @@
       await callback(db);
     });
  
-    const response = await request(app).get('/api/reports/sales/sales-by-year?year=2023'); // Send a GET request to the sales/regions/:region endpoint
-    expect(response.status).toBe(200); // Expect a 200 status code
- 
-    // Expect the response body to match the expected data
+    // Make a request to the endpoint
+    const response = await request(app).get('/api/reports/sales/products/Fitness%20Tracker');
+ 
+    // Assert the response
+    expect(response.status).toBe(200);
     expect(response.body).toEqual([
       {
-        salesperson: 'John Doe',
-        totalSales: 1000
-      },
-      {
-        salesperson: 'Jane Smith',
-        totalSales: 1500
+        product: 'Fitness Tracker',
+        totalSales: '300'
       }
     ]);
   });
  
-  // Test the sales-by-year endpoint with missing parameters
-  it('should return 400 if the year parameter is missing', async () => {
-    const response = await request(app).get('/api/reports/sales/sales-by-year'); // Send a GET request to the channel-rating-by-month endpoint with missing month
-    expect(response.status).toBe(400); // Expect a 400 status code
- 
-    // Expect the response body to match the expected data
-    expect(response.body).toEqual({
-      message: 'year is required',
-      status: 400,
-      type: 'error'
-    });
-  });
- 
-  // it should return 404 for invalid endpoint
+  //Test for returning an empty array if no sales data is found for a product
+  it('should return an empty array and 200 status if no sales data is found for product', async () => {
+    //Mock the mongoDB implementation
+    mongo.mockImplementation(async (callback) => {
+      const db = {
+        collection: jest.fn().mockReturnThis(),
+        aggregate: jest.fn().mockReturnValue({
+          toArray: jest.fn().mockResolvedValue([])
+        })
+      };
+      await callback(db);
+    });
+ 
+    // Make a request to the endpoint
+    const response = await request(app).get('/api/reports/sales/products/Fake%20Product');
+ 
+    //Expected response
+    expect(response.status).toBe(200);
+    expect(response.body).toEqual([]);
+  });
+ 
+ 
+  //Test for returned product and totalSales fields
+  it('should return data with product and totalSales fields', async () => {
+    //Mock implementation
+    mongo.mockImplementation(async (callback) => {
+      const db = {
+        collection: jest.fn().mockReturnThis(),
+        aggregate: jest.fn().mockReturnValue({
+          toArray: jest.fn().mockResolvedValue([
+            {
+              product: 'Smart Watch',
+              totalSales: '4300'
+            }
+          ])
+        })
+      };
+      await callback(db);
+    });
+ 
+    //Make request to the endpoint
+    const response = await request(app).get('/api/reports/sales/products/Smart%20Watch');
+    const data = response.body[0];
+ 
+    //Expected response
+    expect(data).toHaveProperty('product');
+    expect(data).toHaveProperty('totalSales');
+  });
+ 
+});
+
+// Test the sales report API that fetches sales by customer and salesperson
+describe('Apre Sales Report API - Sales by Customer and Salesperson', () => {
+  beforeEach(() => {
+    mongo.mockClear();
+  });
+
+  // Test the sales/customers-salespeople/:customer&:salesperson endpoint
+  it('should fetch sales data for a specific customer and salesperson', async () => {
+    mongo.mockImplementation(async (callback) => {
+      // Mock the MongoDB collection
+      const db = {
+        collection: jest.fn().mockReturnThis(),
+        aggregate: jest.fn().mockReturnValue({
+          toArray: jest.fn().mockResolvedValue([
+            {
+              product: 'Gaming Console',
+              category: 'Electronics',
+              saleAmount: 500
+            }
+          ])
+        })
+      };
+      await callback(db);
+    });
+
+    // Send a GET request to the sales/customers-salespeople/:customer&:salesperson
+    const response = await request(app).get('/api/reports/sales/customers-salespeople/Epsilon%20Ltd&David%20Wilson');
+    expect(response.status).toBe(200); // Expect a 200 status code
+
+    // Expect the response body to match the expected data
+    expect(response.body).toEqual([
+      {
+        product: 'Gaming Console',
+        category: 'Electronics',
+        saleAmount: 500
+      }
+    ]);
+  });
+
+  // Test the sales/customers-salespeople/unknown-customer&unknown-salesperson endpoint
+  it('should return 200 and an empty array if no sales data is found for the customer and salesperson', async () => {
+    // Mock the MongoDB implementation
+    mongo.mockImplementation(async (callback) => {
+      const db = {
+        collection: jest.fn().mockReturnThis(),
+        aggregate: jest.fn().mockReturnValue({
+          toArray: jest.fn().mockResolvedValue([])
+        })
+      };
+      await callback(db);
+    });
+
+    // Make a request to the endpoint
+    const response = await request(app).get('/api/reports/sales/customers-salespeople/unknown-customer&unknown-salesperson');
+
+    // Assert the response
+    expect(response.status).toBe(200);
+    expect(response.body).toEqual([]);
+  });
+
+  // Test the sales/customers-salespeople/wrong-customer endpoint
   it('should return 404 for an invalid endpoint', async () => {
     // Make a request to an invalid endpoint
-    const response = await request(app).get('/api/reports/sales-by-year/2');
- 
->>>>>>> b0fbf8da
+    const response = await request(app).get('/api/reports/sales/customers-salespeople/Mark Clark');
+
     // Assert the response
     expect(response.status).toBe(404);
     expect(response.body).toEqual({
