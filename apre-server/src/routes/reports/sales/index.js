--- conflicted
+++ resolved
@@ -84,7 +84,6 @@
 /**
  * @description
  *
-<<<<<<< HEAD
  * GET /salespeople
  *
  * Fetches a list of distinct salesperson from the sales collection
@@ -174,7 +173,8 @@
     // Pass our error object to the next middleware
     next(err);
   }
-=======
+
+/* 
  * GET /sales-by-year
  *
  * Fetches sales data for a specific year, grouped by salesperson.
@@ -275,7 +275,6 @@
   console.error('Error getting monthly sales data: ', err);
   next(err);
 }
->>>>>>> 95d4e629
 });
 
 module.exports = router;