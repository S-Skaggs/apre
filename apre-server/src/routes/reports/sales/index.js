--- conflicted
+++ resolved
@@ -84,25 +84,6 @@
 /**
  * @description
  *
-<<<<<<< HEAD
- * GET /categories
- *
- * Fetches a list of distinct sales categories.
- *
- * Example:
- * fetch('/categories')
- *  .then(response => response.json())
- *  .then(data => console.log(data));
- */
-router.get('/categories', (req, res, next) => {
-  try {
-    mongo (async db => {
-      const categories = await db.collection('sales').distinct('category');
-      res.send(categories);
-    }, next);
-  } catch (err) {
-    console.error('Error getting categories: ', err);
-=======
  * GET /customers
  *
  * Fetches a list of distinct sales customers.
@@ -120,34 +101,10 @@
     }, next);
   } catch (err) {
     console.error('Error getting customers: ', err);
->>>>>>> f6a6a97d
-    next(err);
-  }
-});
-
-<<<<<<< HEAD
-/**
- * @description
- *
- * GET /categories/:category
- *
- * Fetches sales data for a specific category, grouped by salesperson.
- *
- * Example:
- * fetch('/categories/accessories')
- *  .then(response => response.json())
- *  .then(data => console.log(data));
- */
-router.get('/categories/:category', (req, res, next) => {
-  try {
-    mongo (async db => {
-      const salesReportByCategory = await db.collection('sales').aggregate([
-        { $match: { category: req.params.category } },
-        {
-          $group: {
-            _id: '$category',
-            totalSales: { $sum: '$amount'}
-=======
+    next(err);
+  }
+});
+
 // GET /products
 //API to fetch a list of products
 router.get('/products', (req, res, next) => {
@@ -217,28 +174,11 @@
             product: { '$first': '$product' },
             category: { '$last': '$category' },
             saleAmount: { $sum: '$amount'}
->>>>>>> f6a6a97d
           }
         },
         {
           $project: {
             _id: 0,
-<<<<<<< HEAD
-            category: '$_id',
-            totalSales: 1,
-          }
-        },
-        {
-          $sort: { totalSales: 1 }
-        }
-      ]).toArray();
-      res.send(salesReportByCategory);
-    }, next);
-  } catch (err) {
-    console.error('Error getting sales data for category: ', err);
-    next(err);
-  }
-=======
             product: '$product',
             category: '$category',
             saleAmount: 1
@@ -458,7 +398,72 @@
   console.error('Error getting monthly sales data: ', err);
   next(err);
 }
->>>>>>> f6a6a97d
+});
+  
+/**
+ * @description
+ *
+ * GET /categories
+ *
+ * Fetches a list of distinct sales categories.
+ *
+ * Example:
+ * fetch('/categories')
+ *  .then(response => response.json())
+ *  .then(data => console.log(data));
+ */
+router.get('/categories', (req, res, next) => {
+  try {
+    mongo (async db => {
+      const categories = await db.collection('sales').distinct('category');
+      res.send(categories);
+    }, next);
+  } catch (err) {
+    console.error('Error getting categories: ', err);
+    next(err);
+  }
+});
+ 
+/**
+ * @description
+ *
+ * GET /categories/:category
+ *
+ * Fetches sales data for a specific category, grouped by salesperson.
+ *
+ * Example:
+ * fetch('/categories/accessories')
+ *  .then(response => response.json())
+ *  .then(data => console.log(data));
+ */
+router.get('/categories/:category', (req, res, next) => {
+  try {
+    mongo (async db => {
+      const salesReportByCategory = await db.collection('sales').aggregate([
+        { $match: { category: req.params.category } },
+        {
+          $group: {
+            _id: '$category',
+            totalSales: { $sum: '$amount'}
+          }
+        },
+        {
+          $project: {
+            _id: 0,
+            category: '$_id',
+            totalSales: 1,
+          }
+        },
+        {
+          $sort: { totalSales: 1 }
+        }
+      ]).toArray();
+      res.send(salesReportByCategory);
+    }, next);
+  } catch (err) {
+    console.error('Error getting sales data for category: ', err);
+    next(err);
+  }
 });
 
 module.exports = router;