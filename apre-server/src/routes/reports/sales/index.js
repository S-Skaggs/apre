/**
 * Author: Professor Krasso
 * Date: 8/14/24
 * File: index.js
 * Description: Apre sales report API for the sales reports
 *
 * Feat(): 11/02/2024 added tests for sales reports by year-(M064)- Bernice Templeman
 */

'use strict';

const express = require('express');
const { mongo } = require('../../../utils/mongo');
const createError = require('http-errors');

const router = express.Router();

/**
 * @description
 *
 * GET /regions
 *
 * Fetches a list of distinct sales regions.
 *
 * Example:
 * fetch('/regions')
 *  .then(response => response.json())
 *  .then(data => console.log(data));
 */
router.get('/regions', (req, res, next) => {
  try {
    mongo (async db => {
      const regions = await db.collection('sales').distinct('region');
      res.send(regions);
    }, next);
  } catch (err) {
    console.error('Error getting regions: ', err);
    next(err);
  }
});

/**
 * @description
 *
 * GET /regions/:region
 *
 * Fetches sales data for a specific region, grouped by salesperson.
 *
 * Example:
 * fetch('/regions/north')
 *  .then(response => response.json())
 *  .then(data => console.log(data));
 */
router.get('/regions/:region', (req, res, next) => {
  try {
    mongo (async db => {
      const salesReportByRegion = await db.collection('sales').aggregate([
        { $match: { region: req.params.region } },
        {
          $group: {
            _id: '$salesperson',
            totalSales: { $sum: '$amount'}
          }
        },
        {
          $project: {
            _id: 0,
            salesperson: '$_id',
            totalSales: 1
          }
        },
        {
          $sort: { salesperson: 1 }
        }
      ]).toArray();
      res.send(salesReportByRegion);
    }, next);
  } catch (err) {
    console.error('Error getting sales data for region: ', err);
    next(err);
  }
});

<<<<<<< HEAD
// GET /products
//API to fetch a list of products
router.get('/products', (req, res, next) => {
  try {
    mongo (async db => {
      //Identify all products using distinct
      const products = await db.collection('sales').distinct('product');
      //send products to client
      res.send(products);
    }, next);
  } catch (err) {
    console.error('Error getting products: ', err);
=======
/**
 * @description
 *
 * GET /salespeople
 *
 * Fetches a list of distinct salesperson from the sales collection
 *
 * Example:
 * fetch('/salespeople')
 *  .then(response => response.json())
 *  .then(data => console.log(data))
 */
router.get('/salespeople', (req, res, next) => {
  // Surround our query in a try-catch for added safety
  try {
    mongo (async db => {
      // Query our database for an array of distinct salesperson
      const salespeople = await db.collection('sales').distinct('salesperson');
      // Send our results to the response
      res.send(salespeople);
    }, next);
  } catch (err) {
    // Log the error
    console.error('Error getting distinct salesperson', err);
    // Pass our error object to the next middleware
>>>>>>> a3972b32
    next(err);
  }
});

<<<<<<< HEAD
//GET /products/:product
//API to fetch sales data by product
router.get('/products/:product', (req, res, next) => {
  console.log(`received request for: ${req.params.product}`);
  try {
    mongo(async db => {
      const salesReportByProduct = await db.collection('sales').aggregate([
        //match specified product
        { $match: { product: req.params.product } },
        //group documents and calculate total amount
        {
          $group: {
            _id: '$product',
            totalSales: { $sum: '$amount' }
          }
        },
        //Shape resulting documents with $project
        {
          $project: {
            _id: 0,
            product: '$_id',
            totalSales: 1
          }
        },
        //sort in ascending order
        {
          $sort: { product: 1 }
        }
        //convert results to an array and send to client
      ]).toArray();
      res.send(salesReportByProduct);
    }, next);
  } catch (err) {
    console.error('Error fetching sales data by product', err);
    next(err);
  }
=======
/**
 * @description
 *
 * GET /salespeople/:salesPersonName
 *
 * Fetches sales data for a specific salesperson
 * Grouped by category, channel, and region
 *
 * Array contains
 *  category
 *  channel
 *  region
 *  salesCount
 *  totalAmount
 *
 * Example:
 * fetch('/salespeople/john doe')
 *  .then(response => response.json())
 *  .then(data => console.log(data));
 */
router.get('/salespeople/:personName', (req, res, next) => {
  // Surround our query in a try-catch for added safety
  try {
    mongo (async db => {
      // Query our database for an array of distinct salesperson
      const salesDataForSalesPerson = await db.collection('sales').aggregate([
        // Match on the provided personName
        { $match: { salesperson: req.params.personName } },
        // Group our data
        {
          $group: {
            _id: {
              category: '$category',
              channel: '$channel',
              region: '$region'
            },
            salesCount: { $sum: 1 },
            totalAmount: { $sum: '$amount' }
          }
        },
        // Create an object to project the required fields
        {
          $project: {
            _id: 0,
            category: '$_id.category',
            channel: '$_id.channel',
            region: '$_id.region',
            salesCount: 1,
            totalAmount: 1
          }
        },
        // Sort by category
        { $sort: { category: 1 } }
      ]).toArray();
      // Send our results to the response
      res.send(salesDataForSalesPerson);
    }, next);
  } catch (err) {
    // Log the error
    console.error('Error getting sales data for salesperson', err);
    // Pass our error object to the next middleware
    next(err);
  }

/* 
 * GET /sales-by-year
 *
 * Fetches sales data for a specific year, grouped by salesperson.
 *
 * Example:
 * fetch('/sales-by-year?year=2023')
 *  .then(response => response.json())
 *  .then(data => console.log(data));
 *
 */
router.get("/sales-by-year", (req, res, next) => {
  try {
    const { year } = req.query;

    if (!year) {
      return next(createError(400, "year is required"));
    }

    mongo(async (db) => {
      const data = await db
        .collection("sales")
        .aggregate([
          {
            $group: {
              _id: {
                salesperson: "$salesperson",
                year: { $year: "$date" },
              },
              totalSales: { $sum: "$amount" },
            },
          },

          { $match: { "_id.year": Number(year) } },

          {
            $project: {
              _id: 0,
              salesperson: "$_id.salesperson",
              totalSales: 1,
            },
          },

          {
            $sort: { salesperson: 1 },
          },
        ])
        .toArray();
      res.send(data);
    }, next);
  } catch (err) {
    console.error("Error getting sales data for year: ", err);
    next(err);
}
  
/*
 * GET /monthly/
 *
 * Fetches sales data for a specific month and year
 *
 * Example:
 * fetch('monthly?month=9&year=2023')
 *  .then(response => response.json())
 *  .then(data => console.log(data));
 */
router.get('/monthly', (req, res, next) => {
  // Get the month and year from the query string
  let { month, year } = req.query;

  // If the month or the year are not specified
  if(!month || !year) {
    return next(createError(400, 'Month and year are required')); // return 400 error with 'Month and year are required' message
  }

  // If the month is less than 1 or greater than 12
  if(month < 1 || month > 12) {
    return next(createError(400, 'Month must be a number between 1 and 12')); // return 400 error with 'Month must be a number 1 through 12' message
  }

  // JS month numbers start at zero, so the month number will be one off.
  // Subtract one from the given month to compensate for this.
  month = month - 1;

  // Date for the first day of the given month
  let firstOfTheMonth = new Date(year, month, 1);

  // Date for the last day of the given month
  // This was done with the help of this article: https://bobbyhadz.com/blog/javascript-get-first-day-of-month
  let lastDayOfMonth = new Date(year, month + 1, 0);

try {
  // Get the records from the sales data collection from the first of the month to the last day of the month
  // Data is sorted by date ascending, then converted to an array
  mongo (async db => {
    const monthlySalesData = await db.collection('sales').find({date: {$gte: firstOfTheMonth, $lte: lastDayOfMonth,}}).sort({ date: 1 }).toArray();
    res.send(monthlySalesData);
  })
} catch (err) {
  console.error('Error getting monthly sales data: ', err);
  next(err);
}
>>>>>>> a3972b32
});

module.exports = router;<|MERGE_RESOLUTION|>--- conflicted
+++ resolved
@@ -81,7 +81,6 @@
   }
 });
 
-<<<<<<< HEAD
 // GET /products
 //API to fetch a list of products
 router.get('/products', (req, res, next) => {
@@ -94,7 +93,9 @@
     }, next);
   } catch (err) {
     console.error('Error getting products: ', err);
-=======
+    next(err); 
+  }
+  
 /**
  * @description
  *
@@ -120,12 +121,10 @@
     // Log the error
     console.error('Error getting distinct salesperson', err);
     // Pass our error object to the next middleware
->>>>>>> a3972b32
     next(err);
   }
 });
 
-<<<<<<< HEAD
 //GET /products/:product
 //API to fetch sales data by product
 router.get('/products/:product', (req, res, next) => {
@@ -162,7 +161,7 @@
     console.error('Error fetching sales data by product', err);
     next(err);
   }
-=======
+
 /**
  * @description
  *
@@ -328,7 +327,6 @@
   console.error('Error getting monthly sales data: ', err);
   next(err);
 }
->>>>>>> a3972b32
 });
 
 module.exports = router;